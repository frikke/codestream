--- conflicted
+++ resolved
@@ -1,14 +1,11 @@
 # Change Log
 
-<<<<<<< HEAD
-=======
 ## [8.2.18] - 2021-1-25
 
 ### Changed
 
 - Release bump to support latest API version
 
->>>>>>> 95f55bc5
 ## [8.2.17] - 2021-1-20
 
 ### Fixed
