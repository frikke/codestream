plugins {
    id "java"
    id "idea"
    id "org.jetbrains.intellij" version "1.6.0"
    id "org.jetbrains.kotlin.jvm" version "1.6.10"
    id "de.undercouch.download" version "5.1.0"
}

group "com.codestream"
<<<<<<< HEAD
version "14.1.1"
=======
version "14.2.0"
>>>>>>> 1a1782cb

sourceCompatibility = JavaVersion.VERSION_1_8

repositories {
    mavenCentral()
    maven { url = "https://europe-maven.pkg.dev/jxbrowser/releases" }
    maven { url = "https://www.jetbrains.com/intellij-repository/snapshots" }
}

ext {
    jxBrowserVersion = "7.18"
}

dependencies {
    implementation "org.jetbrains.kotlin:kotlin-stdlib"
    implementation "org.jetbrains.kotlin:kotlin-reflect:1.6.10"
    implementation "org.jetbrains.kotlinx:kotlinx-coroutines-jdk8:1.5.2"

    implementation "com.teamdev.jxbrowser:jxbrowser:${jxBrowserVersion}"
    implementation "com.teamdev.jxbrowser:jxbrowser-swing:${jxBrowserVersion}"

    implementation "org.eclipse.lsp4j:org.eclipse.lsp4j:0.12.0"
    implementation "com.github.salomonbrys.kotson:kotson:2.5.0"

    implementation "commons-io:commons-io:2.7"
    implementation("org.reflections:reflections:0.10.2") {
        exclude group: "org.slf4j", module: "slf4j-api"
    }

    testImplementation "io.mockk:mockk:1.12.4"
    testImplementation "io.kotest:kotest-assertions-core:5.3.1"

}

compileKotlin {
    kotlinOptions.jvmTarget = JavaVersion.VERSION_1_8
}

compileTestKotlin {
    kotlinOptions.jvmTarget = JavaVersion.VERSION_1_8
}

patchPluginXml {
    changeNotes = "${file('docs/change-notes.html').getText('UTF-8')}"
    pluginDescription = "${file('docs/description.html').getText('UTF-8')}"
}

idea {
    module {
        excludeDirs += file("src/main/resources/agent")
        excludeDirs += file("src/main/resources/webview")
    }
}


intellij {
//    type = "RD"
    type = "IU"
    // the version parameter dictates which jars will be used at compilation time

    version = "2021.2.1" // earliest version we support
    // version = "2022.1.1" // Rider version

    // version "201.5616-EAP-CANDIDATE-SNAPSHOT"
    // version "2019.2.3"
    // version "2019.3"
    // version "IC-2019.2.2"
    // version "2018.3.4" // you can also specify dot dot releases
    // version "IC-2018.2.7" //
    // version "PC-2018.2"

    intellij.updateSinceUntilBuild = false

    // sandboxDir = "$System.env.HOME/ide-sandbox" // It is sometimes useful to not have IDE config inside source control

    // 2021.2.1
    plugins = ['java', 'git4idea', 'org.jetbrains.plugins.go:212.5080.55', 'Pythonid:212.5080.64', 'org.jetbrains.plugins.ruby:212.5080.8']
    // 2022.1.4
    // plugins = ['java', 'git4idea', 'org.jetbrains.plugins.go:221.6008.13', 'Pythonid:221.6008.17', 'org.jetbrains.plugins.ruby:221.6008.13']
    // 2021.3
    // plugins = ['java', 'git4idea', 'org.jetbrains.plugins.go:213.6461.48', 'Pythonid:213.7172.26', 'org.jetbrains.plugins.ruby:213.7172.6']
}

runIde {
//    jbrVersion "8u202b1483.58"
//    jbrVersion "11_0_2b159"
//    jvmArgs '-Dsun.java2d.uiScale.enabled=false'
//    jvmArgs '-Dkotlinx.coroutines.debug=on'
//    jvmArgs '-Dcom.codestream.recordRequests=true'
    jvmArgs "-Dcom.codestream.webview=$projectDir/src/main/resources/webview"
    jvmArgs "-Dcom.codestream.agent=$projectDir/../shared/agent/dist"
    jvmArgs '-Xmx2048m'
    jvmArgs '-Xms128m'
    // M1 mac workaround - for now need to run on a locally installed IDE, different from the build dependency
    // specified via type/version
    // set ideDir in ~/.gradle/gradle.properties i.e. ideDir=/Applications/IntelliJ IDEA.app/Contents
    if (project.ideDir && !project.ideDir.isEmpty()) {
        ideDir.set(file(project.ideDir))
    }
}

import org.gradle.internal.os.OperatingSystem

task buildDeps(type: Exec) {
    String npm = 'npm';
    if (OperatingSystem.current().isWindows()) {
        npm = 'npm.cmd'
    }

    workingDir "$projectDir"
    commandLine npm, 'run', 'bundle'
}

task buildDepsMac(type: Exec) {
    workingDir "$projectDir"
    commandLine 'npm', 'run', 'bundle:mac'
}

task copyAgent(type: Copy) {
    from "$projectDir/../shared/agent/dist"
    include "**/*"
    into "$projectDir/src/main/resources/agent"
}

task copyProtobuf(type: Copy) {
    from "$projectDir/../shared/protobuf"
    include "**/*"
    into "$projectDir/src/main/resources/protobuf"
}

def createDownloadNodeTask(String platform, String executableName) {
    String taskName = "downloadNode-" + platform
    String assetsRoot = 'http://assets.codestream.us/artifacts/node'
    String nodeVersion = 'v16.13.2'
    return tasks.create(taskName, Download) {
        src([
                "$assetsRoot/node-$nodeVersion-${platform}/${executableName}",
                "$assetsRoot/node-$nodeVersion-${platform}/LICENSE",
        ])
        dest "$projectDir/src/main/resources/agent/node-${platform}"
        onlyIfModified true
    }
}

task downloadNode {}
downloadNode.dependsOn (
    createDownloadNodeTask("darwin-arm64", "node"),
    createDownloadNodeTask("darwin-x64", "node"),
    createDownloadNodeTask("linux-x64", "node"),
    createDownloadNodeTask("win-x64", "node.exe")
)

task buildDependencies {}
buildDependencies.dependsOn buildDeps, copyAgent, copyProtobuf

task buildDependenciesMac {}
buildDependenciesMac.dependsOn buildDepsMac, copyAgent, copyProtobuf

buildPlugin.dependsOn downloadNode, buildDependencies

task buildDebugDeps(type: Exec) {
    String npm = 'npm';
    if (OperatingSystem.current().isWindows()) {
        npm = 'npm.cmd'
    }

    workingDir "$projectDir"
    commandLine npm, 'run', 'build'
}

task copyDebugAgent(type: Copy) {
    from "$projectDir/../shared/agent/dist"
    include "**/*"
    into "$projectDir/src/main/resources/agent"
}
copyDebugAgent.dependsOn buildDebugDeps

task buildDebugDependencies {}
buildDebugDependencies.dependsOn buildDebugDeps, copyDebugAgent, copyProtobuf



















<<<<<<< HEAD
=======

>>>>>>> 1a1782cb
<|MERGE_RESOLUTION|>--- conflicted
+++ resolved
@@ -7,11 +7,7 @@
 }
 
 group "com.codestream"
-<<<<<<< HEAD
-version "14.1.1"
-=======
 version "14.2.0"
->>>>>>> 1a1782cb
 
 sourceCompatibility = JavaVersion.VERSION_1_8
 
@@ -210,7 +206,3 @@
 
 
 
-<<<<<<< HEAD
-=======
-
->>>>>>> 1a1782cb
