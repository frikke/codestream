--- conflicted
+++ resolved
@@ -7,11 +7,7 @@
 }
 
 group "com.codestream"
-<<<<<<< HEAD
-version "14.15.2"
-=======
 version "14.16.0"
->>>>>>> e1e4ff39
 
 sourceCompatibility = JavaVersion.VERSION_11
 targetCompatibility = JavaVersion.VERSION_11
@@ -215,7 +211,3 @@
 
 
 
-<<<<<<< HEAD
-=======
-
->>>>>>> e1e4ff39
