--- conflicted
+++ resolved
@@ -1,5 +1,3 @@
-<<<<<<< HEAD
-=======
 <h4 id="14_16_0">14.16.0</h4>
 <h5>Fixed</h5>
 <ul>
@@ -8,7 +6,6 @@
 	<li>Fixes an issue with the parsing of Ruby stack traces in errors</li>
 	<li>Fixes an issue with the display of code-level metrics for C# in Rider</li>
 </ul>
->>>>>>> e1e4ff39
 <h4 id="14_15_2">14.15.2</h4>
 <h5>Fixed</h5>
 <ul>
