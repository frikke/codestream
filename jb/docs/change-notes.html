<<<<<<< HEAD
=======
<h4 id="14_2_0">14.2.0</h4>
<h5>Added</h5>
<ul>
	<li>Adds code-level metrics into diffs for pull requests and feedback requests</li>
</ul>
<h5>Changed</h5>
<ul>
	<li>Optimized performance of queries for code-level metrics</li>
	<li>Optimized the loading time of the Observability section</li>
</ul>
<h5>Fixed</h5>
<ul>
	<li>Addresses <a href="https://github.com/TeamCodeStream/CodeStream/issues/1171">#1171</a> - Can't expand PR in JB after having tried with a PR for which you don't have repo open</li>
	<li>Fixes an issue where a PR comment being composed is lost when the webview loses focus</li>
	<li>Fixes an issue with api rate limiting with the Linear integration</li>
</ul>
>>>>>>> 1a1782cb
<h4 id="14_1_1">14.1.1</h4>
<h5>Fixed</h5>
<ul>
	<li>Fixes an unexpected webview error when signed out</li>
</ul>
<h4 id="14_1_0">14.1.0</h4>
<h5>Added</h5>
<ul>
	<li>Adds active violations for services listed in the Observability section</li>
	<li>Adds the ability to associate a repo with additional services on New Relic</li>	
</ul>
<h5>Fixed</h5>
<ul>
	<li>Addresses <a href="https://github.com/TeamCodeStream/CodeStream/issues/1154">#1154</a> - Cannot read properties of null (reading 'id')</li>
	<li>Addresses <a href="https://github.com/TeamCodeStream/CodeStream/issues/1168">#1168</a> - Cannot read properties of null (reading 'origin')</li>
	<li>Addresses <a href="https://github.com/TeamCodeStream/CodeStream/issues/1171">#1171</a> - Can't expand PR in JB after having tried with a PR for which you don't have repo open</li>
</ul>
<h4 id="14_0_0">14.0.0</h4>
<h5>Added</h5>
<ul>
	<li>All new Slack integration that leverages Slack's native reply model and syncs replies between CodeStream and Slack</li>	
</ul>
<h4 id="13_7_1">13.7.1</h4>
<h5>Fixed</h5>
<ul>
	<li>Fixes an issue that prevented GitHub Enterprise users from seeing their pull requests</li>	
</ul>
<h4 id="13_7_0">13.7.0</h4>
<h5>Added</h5>
<ul>
	<li>Adds a "Related Services" tree node in the Observability section, allowing you to see golden metrics for the services yours calls or is called by</li>
</ul>
<h5>Changed</h5>
<ul>
	<li>Changes the logic in the "Waiting on my review" section for GitHub PRs such that adding a single comment on a PR doesn't cause it to be removed from this section</li>
	<li>Removed the ability start ad-hoc work</li>
	<li>Removed spatial view</li>
	<li>Well-known library paths for Python are excluded when resolving stack traces in errors</li>
</ul>
<h5>Fixed</h5>
<ul>
	<li>Fixes an issue that caused GitLab connections to be disconnected</li>
	<li>Fixes an issue that caused you to get disconnected from Jira when creating an issue if you didn't have permission on Jira to assign issues</li>
	<li>Fixes an issue that caused the count of reviewed files in a pull request to be capped at 100, even if there were more files in the PR</li>
	<li>Fixes an issue where dismissing the modals for adding tags or related codemarks wouldn't work</li>
	<li>Fixes an issue where users were incorrectly seeing the message to set up instrumentation instead of telemetry in the Observability section</li>
	<li>Fixes an issue where you couldn't add a comment to a GitLab merge request via the PR Details view unless you selected the "start thread" option</li>
	<li>ixes an issue where trying to lock a PR without selecting a reason would fail</li>
	<li>Fixes an "Unable to resolve text model content for resource" error in some feedback request diffs</li>
	<li>Fixes an issue where a feedback request would include unselected commits</li>
	<li>Fixes an issue where errors assigned to you were not displaying in the Observability section</li>
	<li>CodeStream spins endlessly if you change your theme while you're disconnect from the network</li>
	<li>Addresses <a href="https://github.com/TeamCodeStream/CodeStream/issues/1125">#1125</a> - Cannot "Show resolved" in a PR</li>
	<li>Addresses <a href="https://github.com/TeamCodeStream/CodeStream/issues/1023">#1023</a> - Start work not defaulting to correct</li>
</ul>
<h4 id="13_6_0">13.6.0</h4>
<h5>Fixed</h5>
<ul>
	<li>Fixes an issue with the "show instructions" link at the bottom of feedback requests preventing you from viewing diffs</li>
	<li>ixes an issue that prevented a user from associating a repo with a New Relic entity</li>
	<li>Adds a workaround for New Relic v1/SAML users to be able to use Observability features, such as code-level metrics, even though they can't access the errors integration</li>
	<li>Fixes an issue where code-level metrics were still displayed after user sign out</li>
</ul>
<h4 id="13_5_0">13.5.0</h4>
<h5>Added</h5>
<ul>
	<li>Adds support for code-level metrics for New Relic's Go agent</li>
	<li>Adds an "Advanced" link when commenting in a feedback request or pull request that brings of the compose modal in the CodeStream, which has additional features like tagging and file attachments</li>
</ul>
<h5>Changed</h5>
<ul>
	<li>File attachments in codemarks, feedback requests and replies are now included when shared to Slack</li>
</ul>
<h5>Fixed</h5>
<ul>
	<li>Fixes an issue where CodeStream would attempt to add you as a reviewer of a PR when you werew the PR author</li>
	<li>Fixes an issue where channel selection wasn't being required when sharing a feedback request to Slack</li>
</ul>
<h4 id="13_4_0">13.4.0</h4>
<h5>Added</h5>
<ul>
	<li>Adds line-level blame info (unless you have GitToolbox installed) that shows commit info and related pull requests/feedback requests on hover</li>
	<li>Adds support for code-level metrics for New Relic's Java agent</li>
</ul>
<h5>Changed</h5>
<ul>
	<li>Update display of issues from Azure to include issues where state is not in 'Closed','Done','Completed','Inactive','Removed', and limit number of results to 200</li>
</ul>
<h5>Fixed</h5>
<ul>
	<li>Addresses <a href="https://github.com/TeamCodeStream/CodeStream/issues/1075">#1075</a> - JsonRpcException on startup. codestream cannot load</li>
	<li>Fixes an issue where creating an issue on Asana fails if the description contains mismatched angle brackets</li>
	<li>Fixes an issue where adding a reaction to a GitLab merge request fails</li>
	<li>Fixes an issue where you couldn't view diffs in a feedback request after going through the feedback-request intro tour</li>
</ul>
<h4 id="13_3_0">13.3.0</h4>
<h5>Added</h5>
<ul>
	<li>Adds Golden Metrics to the Observability section for the services on New Relic associated with the currently selected repository</li>
</ul>
<h5>Changed</h5>
<ul>
	<li>Universally apply proxy configuration setting to integration connections</li>
	<li>Stop prompting users to instrument their projects after connecting to New Relic</li>
</ul>
<h5>Fixed</h5>
<ul>
	<li>Addresses <a href="https://github.com/TeamCodeStream/CodeStream/issues/968">#968</a> - Repo not found if the folder with 2 Git Repositories opened in Intellij</li>
	<li>Addresses <a href="https://github.com/TeamCodeStream/CodeStream/issues/1043">#1043</a> - Unable to resolve threads in GLSM merge request</li>
	<li>Fixes an issue where associating a repo with a New Relic entity isn't reflected in the UI without a reload</li>
	<li>Fixes an issue where clicking `PR Details` for a merge request results in an unexpected error</li>
	<li>Fixes an issue when creating a feedback request where all commits were selected by default, but grayed out</li>
</ul>
<h4 id="13_2_0">13.2.0</h4>
<h5>Changed</h5>
<ul>
	<li>When creating a feedback request you can now select any range of commits, and are no longer resitricted to selecting from the top down</li>
	<li>Improved performance when clicking on pull request comments in the tree view of the Pull Requests section</li>
	<li>Add list of relevant remotes to warning message when working with a pull request and CodeStream doesn't perceive you as having the repo open</li>
</ul>
<h5>Fixed</h5>
<ul>
	<li>Fixes an issue that was preventing base URLs with github.com when connecting to GitHub Enterprise</li>
	<li>Fixes an issue with path matching that was causing CodeStream to use an inordinate amount of CPU</li>
	<li>Fixes an issue with a blank CodeStream pane in RubyMine</li>
</ul>
<h4 id="13_1_1">13.1.1</h4>
<h5>Fixed</h5>
<ul>
	<li>Addresses <a href="https://github.com/TeamCodeStream/CodeStream/issues/967">#967</a> - newrelic_agent.log file created</li>
	<li>Fixes an issue that would cause you to be signed out of CodeStream</li>
</ul>
<h4 id="13_1_0">13.1.0</h4>
<h5>Fixed</h5>
<ul>
	<li>Fixes an issue where the CodeStream agent dies after unhandled exception in RT message resolution</li>
	<li>Fixes an issue with the rendering of reactions to pull request comments</li>
	<li>Fixes an issue with author name missing in pull request comments</li>
	<li>Fixes an issue with duplicate entries appear in the selection of entities from New Relic</li>
	<li>Fixes a console error bug where the PR conversation endpoint was being requested without proper ids</li>
</ul>
<h4 id="13_0_2">13.0.2</h4>
<h5>Added</h5>
<ul>
	<li>Adds support for code-level metrics for .NET</li>
</ul>
<h5>Fixed</h5>
<ul>
	<li>Fixes an issue preventing connections to Trello and Asana</li>
</ul>
<h4 id="13_0_0">13.0.0</h4>
<h5>Added</h5>
<ul>
	<li>
		Adds a new user experience for the pull request integration, including a tree view for
		commenting on pull requests and reviewing existing comments and inline commenting
	</li>
</ul>
<h5>Changed</h5>
<ul>
	<li>Files' view state now syncs with GitHub when reviewing pull requests</li>
	<li>Include stock Node.js executable to run CodeStream agent</li>
	<li>Updated copy on sign-in buttons to reflect code or password option</li>
</ul>
<h5>Fixed</h5>
<ul>
	<li>
		Addresses <a href="https://github.com/TeamCodeStream/CodeStream/issues/837">#837</a> - Support
		for Apple Silicon (universal binary)
	</li>
	<li>Fixes an `Error fetching cards from Jira` on extension startup</li>
	<li>
		Fixes an issue where the notification setting for pull request assignments wouldn't appear when
		connected to GitHub or GitLab cloud
	</li>
	<li>
		Fixes an issue where your own commit would trigger a desktop notification to review changes
	</li>
</ul>
<h4 id="12_18_0">12.18.0</h4>
<h5>Fixed</h5>
<ul>
	<li>
		Addresses <a href="https://github.com/TeamCodeStream/CodeStream/issues/967">#967</a> -
		newrelic_agent.log file created
	</li>
</ul>

<h4 id="12_17_0">12.17.0</h4>
<h5>Fixed</h5>
<ul>
	<li>Fixes an issue preventing you from connecting to Jira from Linux</li>
	<li>Fixes an issue where a custom issue filter wouldn't get applied without a reload</li>
</ul>
<h4 id="12_16_0">12.16.0</h4>
<h5>Added</h5>
<ul>
	<li>Adds options to connect to GitHub and GitLab cloud services via personal access token</li>
</ul>
<h5>Changed</h5>
<ul>
	<li>
		The Pull Request and Issues sections automatically check for new PRs/issues once per minute
	</li>
	<li>Deprecated the OAuth version of the Jira Server integration</li>
	<li>Made validation of org entry for Azure DevOps more robust</li>
	<li>Connections to services via personal access tokens are now validated immediately</li>
	<li>Improved validations for base URLs entered when connecting to on-prem services</li>
	<li>
		When certain CodeStream settings in the IDE are changed, such as Disable Strict SSL, CodeStream
		is automatically reloaded
	</li>
	<li>
		Provide guidance to user when situation idetified in
		<a href="https://github.com/TeamCodeStream/codestream/issues/495#issuecomment-827646602"
			>GitHub Issue #495</a
		>
		arises
	</li>
	<li>
		When connecting to GitHub or GitHub Enterprise a link is provided that will automatically
		populate the form to create a personal access token with the appropriate scopes
	</li>
	<li>
		When associating a forked repo with an entity on New Relic the upstream remote is now used by
		default
	</li>
</ul>
<h5>Fixed</h5>
<ul>
	<li>
		Fixes an issue where the Assignee list when creating an issue on Jira Server didn't include all
		possible people
	</li>
</ul>
<h4 id="12_15_0">12.15.0</h4>
<h5>Added</h5>
<ul>
	<li>Pull requests and issues from archived GitHub repos are no longer displayed by default</li>
</ul>
<h4 id="12_14_0">12.14.0</h4>
<h5>Added</h5>
<ul>
	<li>Adds support for remote URLs using the git protocol</li>
</ul>
<h5>Changed</h5>
<ul>
	<li>
		Changes the color of the icon displayed in the editor gutter for pull request comments to green
	</li>
	<li>Improved separators between the sections of the CodeStream pane</li>
</ul>
<h5>Fixed</h5>
<ul>
	<li>
		Fixes an issue where commenting in a feedback request cleared out the viewed state for all files
	</li>
	<li>Fixes an issue with non-repository entries appearing in the Observability section</li>
	<li>Fixes issues with the display of headshots in pull requests from GitHub Enterprise</li>
	<li>Fixes an issue that would crash the IDe when multiple windows were open</li>
</ul>
<h4 id="12_13_0">12.13.0</h4>
<h5>Added</h5>
<ul>
	<li>
		Adds a setting on the Notifications page to control desktop notifications for pull request
		assignments
	</li>
</ul>
<h5>Changed</h5>
<ul>
	<li>
		Application type is now display for each service in the entity-selection dropdowns in the
		Observability section
	</li>
	<li>
		All personal access token fields are now treated like masked password fields when connection to
		various services
	</li>
	<li>Improved validation messages when attempting to load a PR from URL</li>
</ul>
<h5>Fixed</h5>
<ul>
	<li>
		Fixes an issue where issues wouldn't appear in the Issues section of the CodeStream pane without
		clicking Refresh
	</li>
	<li>Fixes an issue with the parsing of Java filepaths in stack traces for errors</li>
	<li>Fixes stack error trace navigation for projects opened from WSL in JetBrains IDEs</li>
	<li>Fixes an issue with broken images in the bot checks section of PRs</li>
	<li>Fixes an issue with the visibility of the scrollbar in the CodeStream pane</li>
	<li>
		Fixes an issue with a change in IDE them not getting picked up and reflected in CodeStream
	</li>
	<li>
		Addresses <a href="https://github.com/TeamCodeStream/CodeStream/issues/889">#889</a> - Comment
		thread status (Resolved/Unresolved) are incorrect initially or if changed externally
	</li>
	<li>
		Addresses <a href="https://github.com/TeamCodeStream/CodeStream/issues/844">#898</a> - "404
		Project Not found" when creating new merge
	</li>
</ul>

<h4 id="12_12_0">12.12.0</h4>
<h5>Changed</h5>
<ul>
	<li>Complete refactor of the "Open a Pull Request" form</li>
	<li>
		Allow for selection of repo when opening an error from New Relic where the service is associated
		with multiple repos
	</li>
	<li>Jira tickets with a resolution set are exluded from the Issues section</li>
</ul>
<h5>Fixed</h5>
<ul>
	<li>
		Fixes an issue with repo associations not working for remote URLs that start with `ssh://`
	</li>
	<li>
		Addresses <a href="https://github.com/TeamCodeStream/CodeStream/issues/867">#867</a> - Can't get
		new relic observability to actually show something other than "set up monitoring"
	</li>
	<li>
		Fixes an where you'd get a "object Object" error trying to submit a feedback request against a
		repo with no commits and no remotes
	</li>
	<li>
		Fixes an issue where the list of errors in the Observability section was limited when the recent
		errors had very high occurence counts
	</li>
	<li>
		Fixes a `PR Api is not compatible` error when trying to access a GitHub Enterprise instance when
		not connected to the VPN
	</li>
	<li>
		Fixes an unexpected error when opening a pull request without the given repo open in your IDE
	</li>
	<li>
		Addresses <a href="https://github.com/TeamCodeStream/CodeStream/issues/848">#848</a> - Git
		command needs some escaping
	</li>
	<li>
		Addresses <a href="https://github.com/TeamCodeStream/CodeStream/issues/847">#847</a> - Slack
		channel selector stopped working
	</li>
	<li>
		Addresses <a href="https://github.com/TeamCodeStream/CodeStream/issues/844">#844</a> - Codemarks
		position themselves at the end of file
	</li>
</ul>

<h4 id="12_11_0">12.11.0</h4>
<h5>Fixed</h5>
<ul>
	<li>
		Addresses <a href="https://github.com/TeamCodeStream/CodeStream/issues/699">#699</a> - Gitlab -
		"Checkout Branch" and "Code Review" broken
	</li>
</ul>

<h4 id="12_10_0">12.10.0</h4>
<h5>Changed</h5>
<ul>
	<li>
		Observability section is now placed at the top of the sidebar for users signing up with New
		Relic
	</li>
	<li>Jira tickets with a status of `Resolved` are not displayed in the Issues section</li>
</ul>
<h5>Fixed</h5>
<ul>
	<li>
		Fixes an issue where the the merge action for GitHub Enterprise PRs was always defaulting to
		"Squash & merge"
	</li>
	<li>
		Fixes an issue where extraneous diffs in a Feedback Request resulted in a error about payload
		size
	</li>
	<li>
		Fixes an issue where the dropdown in the Codemarks section would incorrectly be set to
		"[repository]"
	</li>
	<li>
		Fixes an issue where GitHub Enterprise would not work properly if the server was not accessible
		when CodeStream started
	</li>
</ul>
<h4 id="12_9_0">12.9.0</h4>
<h5>Changed</h5>
<ul>
	<li>
		Reorganized Assignee dropdown in New Relic error groups in "Suggestions from Git" and "My
		Organization"
	</li>
	<li>Removed the Work In Progress section</li>
</ul>
<h5>Fixed</h5>
<ul>
	<li>
		Fixes an issue with an endless spinner on the acitivity feed in an organization with more than
		50 posts but none of them are for the code open in the IDE
	</li>
	<li>Fixes an issue with excessive CPU usage</li>
	<li>
		Fixes an issue where the Connect to New Relic page would be shown after signup even if the user
		was already connected
	</li>
</ul>
<h4 id="12_8_0">12.8.0</h4>
<h5>Changed</h5>
<ul>
	<li>
		Don't prompt for repo associations in the Observability section if there are no entities on New
		Relic
	</li>
	<li>Jira issues in `Done` status are excluded from the Issues section</li>
	<li>
		The Pull Requests section of the CodeStream pane is always display, regardless of what repos you
		have open in your IDE
	</li>
</ul>
<h5>Fixed</h5>
<ul>
	<li>
		Addresses <a href="https://github.com/TeamCodeStream/CodeStream/issues/836">#836</a> -
		CodeStream Plugin Crashes PHPStorm
	</li>
	<li>
		Addresses <a href="https://github.com/TeamCodeStream/CodeStream/issues/713">#713</a> - Saved
		query executing differently in different projects/windows
	</li>
	<li>
		Fixes an issue with incorrect options being displayed when creating a permalink (i.e.,
		add/remove range, pin)
	</li>
	<li>
		Fixes an issue where the filter in the Codemarks section defaults to "[repository]" for a new
		user
	</li>
</ul>
<h4 id="12_7_0">12.7.0</h4>
<h5>Added</h5>
<ul>
	<li>Adds the ability to sign into CodeStream using a code sent to you via email</li>
	<li>Adds the ability to sign up for CodeStream using your New Relic One user api key</li>
	<li>Adds a search box to the entity selection dropdown in the Observability section</li>
	<li>Adds the ability for organization admins to delete their own organizations</li>
</ul>
<h5>Changed</h5>
<ul>
	<li>
		Notifications about unreviewed commmits when you pull are now off by default for new users
	</li>
</ul>
<h5>Fixed</h5>
<ul>
	<li>
		Addresses <a href="https://github.com/TeamCodeStream/CodeStream/issues/767">#767</a> - Slack
		channel-selector dropdown not working
	</li>
	<li>
		Fixes an issue where CodeStream doesn't think you have the repo open when viewing a merge
		request
	</li>
	<li>Fixes an issue where issues from a Jira instance with many projects would</li>
	<li>
		Fixes an issue where channels for a workspace with a very large number of channels take a long
		time to load
	</li>
</ul>
<h4 id="12_6_0">12.6.0</h4>
<h5>Changed</h5>
<ul>
	<li>Improved UI for unassigned errors</li>
</ul>
<h5>Fixed</h5>
<ul>
	<li>
		Addresses <a href="https://github.com/TeamCodeStream/CodeStream/issues/734">#734</a> - Merge
		Request view is not showing if there is merge conflict
	</li>
	<li>
		Fixes an issue with creating a PR across forks when there are a large number of forks for the
		repo
	</li>
	<li>Fixes an issue with creating a codemark in an uncommitted file</li>
</ul>
<h4 id="12_5_0">12.5.0</h4>
<h5>Changed</h5>
<ul>
	<li>Simplified signup flow</li>
	<li>Generalize caching of related objects returned with each fetch</li>
</ul>
<h5>Fixed</h5>
<ul>
	<li>
		Fixes an issue preventing you from recreating the "recent" query in the Pull Requests section
	</li>
	<li>Fixes an issue with a `resolveStackTrace failed` error when opening error in IDE</li>
	<li>Fixes an issue with the CodeStream pane ocassionally being blank</li>
</ul>
<h4 id="12_4_0">12.4.0</h4>
<h5>Added</h5>
<ul>
	<li>CodeStream now remembers the last organization you had selected when you sign in</li>
</ul>
<h5>Fixed</h5>
<ul>
	<li>Fixes a race condition that could make error stack traces not clickabl</li>
	<li>Fixes an issue parsing stack traces with Windows paths</li>
	<li>
		Fixes an issue that caused an exception `Assert: must be called on EDT` when opening an error
	</li>
	<li>
		Addresses <a href="https://github.com/TeamCodeStream/CodeStream/issues/778">#778</a> - VSCODE PR
		fails if forked-repo branch has same name as the (base) repo branch
	</li>
	<li>
		Fixes an issue with the first codemark in a feedback request in a new session taking a long time
		to submit
	</li>
	<li>Fixes an issue that resulted in an error associating a repo with a NR1 entity</li>
</ul>
<h4 id="12_3_1">12.3.1</h4>
<h5>Fixed</h5>
<ul>
	<li>Fixes an issue related to the connection of certain providers</li>
</ul>
<h4 id="12_3_0">12.3.0</h4>
<h5>Added</h5>
<ul>
	<li>Adds an intro tour the first time someone opens an error group</li>
</ul>
<h5>Fixed</h5>
<ul>
	<li>Fixes an issue with the parsing of stack traces in error groups</li>
</ul>
<h4 id="12_2_0">12.2.0</h4>
<h5>Changed</h5>
<ul>
	<li>Codemarks created in an error group now reference and link to the error group</li>
	<li>
		When you select an issue to start work in the Issues section it is now identified via an arrow
		to the left of the entry
	</li>
	<li>Error stack trace resolution is now asynchronous and doesn’t block initial error loading</li>
</ul>
<h5>Fixed</h5>
<ul>
	<li>
		Addresses <a href="https://github.com/TeamCodeStream/CodeStream/issues/774">#774</a> - Pending
		review comments in GH PR aren't being saved
	</li>
	<li>
		Addresses <a href="https://github.com/TeamCodeStream/CodeStream/issues/765">#765</a> - Field
		'draft' doesn't exist on type 'MergeRequest'
	</li>
	<li>
		Addresses <a href="https://github.com/TeamCodeStream/CodeStream/issues/707">#707</a> - GLSM
		"TypeError: Cannot read property 'mergeRequest' of null"
	</li>
	<li>
		Addresses <a href="https://github.com/TeamCodeStream/CodeStream/issues/597">#597</a> - GitLab
		self hosted error. Field 'userDiscussionsCount' and 'reviewers' doesn't exist on type
		'MergeRequest'
	</li>
</ul>

<h4 id="12_1_0">12.1.0</h4>
<h5>Added</h5>
<ul>
	<li>
		Adds checks during onboarding for New Relic users to see if colleagues already have an
		organization on CodeStream
	</li>
</ul>
<h5>Changed</h5>
<ul>
	<li>Bypass onboarding step for create/join organization if there are no organizations to join</li>
</ul>
<h5>Fixed</h5>
<ul>
	<li>
		Addresses <a href="https://github.com/TeamCodeStream/CodeStream/issues/764">#764</a> - GitLab
		open merge request error field 'workInProgress'
	</li>
</ul>

<h4 id="12_0_3">12.0.3</h4>
<h5>Changed</h5>
<ul>
	<li>Prevent issue codemarks and permalinks when commenting on an error from New Relic</li>
	<li>Display stack traces in errors even when they can't be parsed</li>
</ul>
<h5>Fixed</h5>
<ul>
	<li>
		Addresses <a href="https://github.com/TeamCodeStream/CodeStream/issues/752">#752</a> -
		TestUrlHandlerAction is incompatible with 2021.3+
	</li>
	<li>
		Addresses <a href="https://github.com/TeamCodeStream/CodeStream/issues/709">#709</a> -
		Multi-line PR comments only showing last 4 lines
	</li>
	<li>
		Fixes an issue with domain-based joining not working when signing up via GitHub, GitLab or
		Bitbucket
	</li>
	<li>Fixes an issue where the activity feed is automatically scrolled to the first error</li>
	<li>
		Fixes an issue where closing the inline Entities menu in the Observability section collapses the
		node
	</li>
	<li>
		Fixes an issue where deleting a comment in an error via the editor gutter doesn't take effect
		without a reload
	</li>
	<li>Fixes a windows-specific file path issue when parsing a stack trace</li>
</ul>
<h4 id="12_0_3">12.0.3</h4>
<h5>Changed</h5>
<ul>
	<li>Modification to the script to grab unique pods for the Pixie dynamic logging</li>
	<li>Add entity and account info to error groups without stack traces</li>
	<li>Suppress "Copy Link" in ellipses menu if error group is still pending</li>
	<li>Adds a "Learn More" link to the disconnected state of the Observability section</li>
	<li>Use timestamp from payload to better query New Relic Metrics</li>
</ul>
<h5>Fixed</h5>
<ul>
	<li>Fixes an issue with an error group reloading after adding a comment</li>
	<li>Fixes an issue with not being able to select a Slack channel for sharing</li>
	<li>
		Fixes an issue with the "Try using a different email address" link not working when you sign up
		via a code host
	</li>
</ul>
<h4 id="12_0_2">12.0.2</h4>
<h5>Added</h5>
<ul>
	<li>Fixes an issue that prevented you from signing up with a webmail address</li>
	<li>Fixes an issue that allowed you to share a pending error to Slack/MS Teams</li>
</ul>
<h4 id="12_0_0">12.0.0</h4>
<h5>Added</h5>
<ul>
	<li>
		Adds an
		<a href="https://youtrack.jetbrains.com/issue/IDEA-273222">integration with New Relic One</a>
		that allows you to discover, investigate and collaborate on errors from your IDE, as well as
		dynamic logging in production using Pixie and the ability to instrument your projects right from
		your IDE
	</li>
</ul>
<h4 id="11_1_1">11.1.1</h4>
<h5>Fixed</h5>
<ul>
	<li>Fixes an issue where some users couldn't switch to certain organizations</li>
</ul>
<h4 id="11_1_0">11.1.0</h4>
<h5>Added</h5>
<ul>
	<li>
		Adds support for allowing people to join your CodeStream organization when signing up with
		specific email domains
	</li>
	<li>
		Adds the ability to filter the Activity Feed to just discussions about repos open in your IDE,
		or even specific folders (i.e. monorepo scenarios)
	</li>
</ul>
<h5>Changed</h5>
<ul>
	<li>
		Eliminates the concept of a team on CodeStream, with everyone from a company now being in a
		single CodeStream organization
	</li>
	<li>
		Replaces the My Team section of the sidebar with a My Organization menu at the top of the
		CodeStream pane
	</li>
	<li>
		Eliminates invitation codes, with teammates now accepting invitations simply by signing up with
		the email address the invitation was sent to
	</li>
</ul>
<h4 id="11_0_16">11.0.16</h4>
<h5>Fixed</h5>
<ul>
	<li>
		Workaround for
		<a href="https://youtrack.jetbrains.com/issue/IDEA-273222">issue with JCEF on Linux</a> that
		forces use of JxBrowser instead
	</li>
	<li>
		Fixes an issue with CodeStream overriding GitLab defaults for "Squash commits" and "Delete
		source branch"
	</li>
</ul>
<h4 id="11_0_14">11.0.14</h4>
<h5>Fixed</h5>
<ul>
	<li>
		Addresses <a href="https://github.com/TeamCodeStream/CodeStream/issues/702">#702</a> - Text is
		duplicated when I do "Paste"
	</li>
	<li>
		Addresses <a href="https://github.com/TeamCodeStream/CodeStream/issues/701">#701</a> - Failed to
		load MR list from Gitlab.com
	</li>
	<li>
		Addresses <a href="https://github.com/TeamCodeStream/CodeStream/issues/681">#681</a> - Emojis
		don't load in jb PR names
	</li>
	<li>Fixes an issue with returning users not being able to accept updated TOS</li>
</ul>
<h4 id="11_0_13">11.0.13</h4>
<h5>Changed</h5>
<ul>
	<li>Custom merge request queries now use proper GitLab syntax</li>
	<li>
		Addresses <a href="https://github.com/TeamCodeStream/CodeStream/issues/677">#677</a> - Merge
		Request Query for negate
	</li>
	<li>
		Addresses <a href="https://github.com/TeamCodeStream/CodeStream/issues/661">#661</a> - MR
		integration doesn't work with project token
	</li>
	<li>
		No-reply email addresses, such as @users.noreply.github.com, are no longer suggested throughout
		CodeStream
	</li>
</ul>
<h5>Fixed</h5>
<ul>
	<li>
		Addresses <a href="https://github.com/TeamCodeStream/CodeStream/issues/657">#657</a> - Plugin
		window is always Loading... in Intellij IDEA
	</li>
	<li>
		Addresses <a href="https://github.com/TeamCodeStream/CodeStream/issues/690">#690</a> -
		CodeStream plugins fails to load in Android Studio Arctic Fox 2020.1.3
	</li>
	<li>
		Addresses <a href="https://github.com/TeamCodeStream/CodeStream/issues/674">#674</a> -
		CodeStream is always loading，Restboot Android Studio is not available
	</li>
	<li>
		Addresses <a href="https://github.com/TeamCodeStream/CodeStream/issues/693">#693</a> - Changing
		PR remote branch makes the branch unable to be found
	</li>
	<li>
		Addresses <a href="https://github.com/TeamCodeStream/CodeStream/issues/673">#673</a> - Request
		codestream/reviews/create failed with message: Cannot create review. Payload exceeds 10MB
	</li>
	<li>
		Addresses <a href="https://github.com/TeamCodeStream/CodeStream/issues/650">#650</a> - Code
		fences displayed as single line in Issue Codemarks
	</li>
</ul>

<h4 id="11_0_12">11.0.12</h4>
<h5>Added</h5>
<ul>
	<li>
		Adds the ability to
		<a href="https://guide.codestream.us/userguide/faq/custom-queries-gl/"
			>filter GitLab custom issue queries</a
		>
		by project and group
	</li>
</ul>
<h5>Fixed</h5>
<ul>
	<li>
		Addresses <a href="https://github.com/TeamCodeStream/CodeStream/issues/596">#596</a> - Error
		with renamed file in a PR review
	</li>
	<li>
		Addresses <a href="https://github.com/TeamCodeStream/CodeStream/issues/490">#490</a> - Starting
		work on issue and creating branch does not update UI
	</li>
	<li>
		Fixes an issue where commenting outside of the changeset, but very close to it, in a PR results
		in an error
	</li>
</ul>
<h4 id="11_0_11">11.0.11</h4>
<h5>Changed</h5>
<ul>
	<li>Brings back support for JXBrowser and Android Studio (v4.2 or later)</li>
	<li>
		Auto-prompt for feedback requests can be turned off via toggle above the form even when
		committing from within the IDE
	</li>
	<li>
		Changes to a pull requests's title and labels are immediately reflected in the Pull/Merge
		Request section after saving the changes
	</li>
	<li>
		Fall back to using first intial for a headshot when headshots in pull requests aren't accessible
	</li>
	<li>Clicking on images in pull requests now open the full-size image on the web</li>
</ul>
<h5>Fixed</h5>
<ul>
	<li>Fixes a "Cannot read property 'full' of undefined" error in the Merge Requests section</li>
	<li>
		Fixes an issue with double quotes needing to be escaped when creating a custom PR filter for
		GitHub
	</li>
	<li>
		Fixes an issue where you can't start a PR review when the commit selection is anything other
		than "Changes from all commits"
	</li>
	<li>Fixes a "Registry key not defined error" with IntelliJ EAP</li>
</ul>
<h4 id="11_0_10">11.0.10</h4>
<h5>Changed</h5>
<ul>
	<li>Adds the ability to create a custom filer in the Issues section for GitLab</li>
	<li>Adds confirmation when user cancels a pending pull/merge request review</li>
	<li>Live View is now free for all teams</li>
	<li>Adds copy to the Issues section when there are no results to display</li>
</ul>
<h5>Fixed</h5>
<ul>
	<li>Fixes an issue with emoji not rendering in labels for pull requests</li>
</ul>
<h4 id="11_0_9">11.0.9</h4>
<h5>Changed</h5>
<ul>
	<li>Updated terms-of-service acceptance flow</li>
	<li>Removed support for JXBrowser</li>
</ul>
<h4 id="11_0_8">11.0.8</h4>
<h5>Changed</h5>
<ul>
	<li>
		You can now reply to any top-level comment in a merge request, regardless of whether or not it
		was started as a thread
	</li>
	<li>
		Form that automatically pops up to request feedback when you commit is now dismissed after 15
		minutes of inactivity
	</li>
	<li>
		Changing branches while you have the feedback request form open no longer updates the form
	</li>
</ul>
<h5>Fixed</h5>
<ul>
	<li>
		Addresses <a href="https://github.com/TeamCodeStream/CodeStream/issues/595">#595</a> -
		Connectivity Issues Makes CodeStream Unusable
	</li>
	<li>
		Addresses <a href="https://github.com/TeamCodeStream/CodeStream/issues/590">#590</a> - Commit
		selection is reset for a Gitlab MR after posting a comment
	</li>
	<li>
		Addresses <a href="https://github.com/TeamCodeStream/CodeStream/issues/522">#522</a> - Support
		multi-line comments in GL MR
	</li>
	<li>
		Addresses <a href="https://github.com/TeamCodeStream/CodeStream/issues/400">#400</a> - Agent is
		detected as a new process by Intego NetBarrier every time IntelliJ starts
	</li>
	<li>
		Fixes an issue with quote replies in a merge request where the reply text would get included in
		the quote
	</li>
	<li>Fixes an unhandled exception when tail of file is collapsed</li>
	<li>
		Fixes an issue where resolving a codemark or feedback request marks it as unread in the
		Codemarks/Feedback Requests section of the CodeStream pane
	</li>
	<li>
		Fixes an issue with the Commits tab in a pull/merge request showing commits in the wrong order
	</li>
</ul>
<h4 id="11_0_7">11.0.7</h4>
<h5>Changed</h5>
<ul>
	<li>
		Updated the UI for custom filters in the Issues section to be consistent with custom queries in
		the PRs section
	</li>
	<li>
		Prevent diffs in feedback requests and pull requests from being displayed in Unified View since
		it isn't supported
	</li>
</ul>
<h5>Fixed</h5>
<ul>
	<li>
		Addresses <a href="https://github.com/TeamCodeStream/CodeStream/issues/547">#547</a> - Reviewing
		Gitlab MR with a partial commit range shows invalid changesets
	</li>
	<li>
		Addresses <a href="https://github.com/TeamCodeStream/CodeStream/issues/541">#541</a> - Suppress
		html comments in rendering of issues
	</li>
	<li>
		Addresses <a href="https://github.com/TeamCodeStream/CodeStream/issues/537">#537</a> - Branch
		selection in dropdown of Codemarks section should automatically pick up branch change
	</li>
	<li>
		Addresses <a href="https://github.com/TeamCodeStream/CodeStream/issues/522">#546</a> - Support
		multi-line comments in GL MR
	</li>
</ul>

<h4 id="11_0_6">11.0.6</h4>
<h5>Added</h5>
<ul>
	<li>
		The Pull/Merge Requests section of the CodeStream pane now refreshes every 5 minutes to pick up
		changes
	</li>
</ul>
<h5>Changed</h5>
<ul>
	<li>
		Addresses <a href="https://github.com/TeamCodeStream/CodeStream/issues/506">#506</a> - Don't
		reset scroll position when switching tabs in a PR
	</li>
	<li>
		Custom queries for either GitHub PRs or GitHub issues now requires [at least one
		qualifier](https://docs.codestream.com/userguide/faq/custom-queries/) that will prevent the
		query from return results across all of GitHub
	</li>
	<li>
		The banner indicating connectivity issues has been replaced with the blanket that covers the
		entire CodeStream pane
	</li>
</ul>
<h5>Fixed</h5>
<ul>
	<li>
		Addresses <a href="https://github.com/TeamCodeStream/CodeStream/issues/546">#546</a> - Cannot
		open GitHub Enterprise 2.22 PRs
	</li>
	<li>
		Addresses <a href="https://github.com/TeamCodeStream/CodeStream/issues/565">#565</a> - Toast
		notifications (and log) replace "this" with feedback request name
	</li>
	<li>
		Fixes an issue where creating an additional CodeStream team would result in an endless spinner
	</li>
	<li>Fixes an IndexOutOfBoundsException exception</li>
	<li>
		Fixes an issue where an @mention in a codemark shared to Slack would register twice in the count
		in the badge on the Activty Feed
	</li>
	<li>
		Fixes an issue where adding an emoji to a merge request comment would sometimes add it at the
		start of the comment regardless of the cursor position
	</li>
</ul>
<h4 id="11_0_5">11.0.5</h4>
<h5>Added</h5>
<ul>
	<li>
		Provide feedback in the UI for on-prem customers when the api server can't communicate with the
		broadcaster
	</li>
</ul>
<h5>Changed</h5>
<ul>
	<li>
		Repo/branch names at the top of GitHub pull requests are now links to the appropriate branch on
		GitHub
	</li>
	<li>Automatically restart the agent process if it crashes</li>
</ul>
<h5>Fixed</h5>
<ul>
	<li>
		Addresses <a href="https://github.com/TeamCodeStream/CodeStream/issues/535">#535</a> - Invalid
		regular expression error
	</li>
	<li>
		Fixes an issue where an apostrophe would get added to the end of email addresses suggested as
		reviewers in feedback requests
	</li>
	<li>Fixes an issue with the display of images in comments on a GitLab merge request</li>
	<li>
		Fixes an issue preventing you from being able to paste when editing most content types on
		CodeStream
	</li>
	<li>
		Fixes an issue where editing an MR comment and adding a code fence results in divs being
		displayed
	</li>
	<li>
		Fixes an issue where the code block doesn't immediately show in the merge request timeline after
		adding a new comment
	</li>
	<li>Fixes an issue where you couldn't edit a merge request comment from Diff Hunks view</li>
	<li>
		Fixes an issue with the responsiveness of the display of the Merge and Pipeline boxes in a merge
		request
	</li>
	<li>Fixes an issue with the Changed Files in a pull request not loading in IntelliJ</li>
	<li>Fixes an "Illegal character in path" error in PyCharm</li>
</ul>
<h4 id="11_0_4">11.0.4</h4>
<h5>Added</h5>
<ul>
	<li>
		Adds the ability to toggle the display of pull request descriptions in the Pull Requests section
	</li>
</ul>
<h5>Changed</h5>
<ul>
	<li>Establish GitLab v12.10 as the minimum required version for merge-request support</li>
	<li>
		Update the color of the sidebar in GitLab merge request to match the heading of the CodeStream
		pane
	</li>
</ul>
<h5>Fixed</h5>
<ul>
	<li>
		Addresses <a href="https://github.com/TeamCodeStream/CodeStream/issues/502">#502</a> - Can't
		checkout to the branch in a merge request
	</li>
	<li>
		Fixes an issue where clicking on Diff Hunks view in a pull request would result in an error
	</li>
	<li>
		Addresses <a href="https://github.com/TeamCodeStream/CodeStream/issues/454">#454</a> - Default
		headshot display to initials when gravatar/headshot can't be loaded for on-prem users
	</li>
	<li>Fixes an error when creating a codemark</li>
	<li>Fixes an issue where trying to view a pull request via list/tree view results in an error</li>
	<li>
		Addresses <a href="https://github.com/TeamCodeStream/CodeStream/issues/498">#498</a> - GitLab MR
		doesn't show commits created after MR is added
	</li>
	<li>
		Addresses <a href="https://github.com/TeamCodeStream/CodeStream/issues/429">#429</a> - Incorrect
		user/repo listed at bottom of a PR
	</li>
	<li>
		Fixes an issue where the keyboard shortcut to add comment in a pull requeset often selects wrong
		line
	</li>
	<li>
		Fixes an issue where hitting Esc to close the comment form in a pull request exits you out of
		the pull request completely
	</li>
	<li>
		Fixes an issue where some loading/saving messages in pull requests don't go away after
		completion
	</li>
	<li>Fixes an issue where merge requests created with unpushed branches lead to GraphQL error</li>
	<li>Fixes an issue with the display of images in merge request descriptions</li>
	<li>
		Fixes an issue replying to an existing comment in a merge request while there is a pending
		review
	</li>
	<li>Fixes an issue deleting a pending review comment in a merge request</li>
	<li>Fixes an issue with broken headshot display when adding a comment in a merge request</li>
	<li>
		Fixes an issue where the "requested a review" banner in a pull request doesn't go away on
		submission of a review
	</li>
	<li>Fixes an issue where WSL users can't select repo when creating a feedback reqest</li>
</ul>
<h4 id="11_0_3">11.0.3</h4>
<h5>Added</h5>
<ul>
	<li>Adds the ability to edit a pending review comment in a GitLab merge request</li>
	<li>
		Adds a roadblock to indicate that merge request support for GitLab Self Managed requires version
		12.10.X or later
	</li>
</ul>
<h5>Changed</h5>
<ul>
	<li>
		Ask user if they want to switch teams when clicking on a permalink for an item owned by a team
		other than the one you currently have selected
	</li>
	<li>
		More efficient use of GitHub api points to prevent users from getting hit with rate-limit errors
	</li>
	<li>Decrease the number of git operations being performed at extension startup</li>
	<li>
		When going a quote reply in a pull/merge request, a blank line is automatically inserted before
		the cursor to prevent entered text from being included in the quote
	</li>
</ul>
<h5>Fixed</h5>
<ul>
	<li>
		Addresses <a href="https://github.com/TeamCodeStream/CodeStream/issues/514">#514</a> - Merge
		request not listed when using proxy
	</li>
	<li>
		Addresses <a href="https://github.com/TeamCodeStream/CodeStream/issues/477">#477</a> - Add
		messaging when not all files in a large MR will be listed
	</li>
	<li>
		Fixes an issue where the issue you select via Start Work in one team, also appears in the Work
		In Progress section for all of your teams
	</li>
	<li>Fixes an error when creating a pull request</li>
	<li>
		Fixes an issue with the Open File buttons in the Changed Files section of a feedback request not
		working
	</li>
	<li>Fixes an issue with creating a pull request on Bitbucket</li>
	<li>
		Fixes an issue where collapsing/expanding sections in the Pull Requests section would cause all
		queries to refresh
	</li>
	<li>Fixes an issue where clicking on a mention in a merge request opens a blank page</li>
	<li>
		Fixes an issue where a local-changes warning would be shown when creating a pull request when
		there's weren't any local changes in the selected repository
	</li>
	<li>
		Fixes an issue where clicking "Add Comment" from hover for icon in editor gutter results in the
		wrong code block being selected
	</li>
</ul>
<h4 id="11_0_2">11.0.2</h4>
<h5>Fixed</h5>
<ul>
	<li>
		Addresses <a href="https://github.com/TeamCodeStream/CodeStream/issues/486">#486</a> -
		Unexpected error clicking on a merge request after update to 11.0
	</li>
</ul>

<h4 id="11_0_1">11.0.1</h4>
<h5>Changed</h5>
<ul>
	<li>
		List of PRs in the Pull Requests section automatically refreshes after reconnecting to a
		previously disconnected service
	</li>
</ul>
<h5>Fixed</h5>
<ul>
	<li>
		Addresses <a href="https://github.com/TeamCodeStream/CodeStream/issues/488">#488</a> - Can't
		save custom MR query
	</li>
	<li>
		Addresses <a href="https://github.com/TeamCodeStream/CodeStream/issues/486">#486</a> -
		Unexpected error clicking on a merge request after update to 11.0
	</li>
	<li>
		Addresses <a href="https://github.com/TeamCodeStream/CodeStream/issues/483">#483</a> - Error
		loading git info when trying to ammend a feedback request
	</li>
	<li>
		Addresses <a href="https://github.com/TeamCodeStream/CodeStream/issues/482">#482</a> - Gitlab
		open merge request error field 'approvalsRequired'
	</li>
	<li>Fixes field 'stages' doesn't exist on type 'Pipeline' on GitLab Self-Managed 13.2.3</li>
	<li>
		Fixes field 'currentUser' doesn't exist on type 'Query' on GitLab Self-Managed 12.X and below
	</li>
	<li>Fixes field 'approvalsLeft' doesn't exist on type 'MergeRequest'</li>
	<li>Fixes field 'id' doesn't exist on type 'User' on GitLab Self-Managed 12.X and below</li>
	<li>
		Addresses <a href="https://github.com/TeamCodeStream/CodeStream/issues/470">#470</a> - Shouldn't
		be able to submit review with zero pending comments
	</li>
	<li>
		Fixes an issue with the Template dropdown incorrectly being displayed when creating a PR on
		GitHub
	</li>
	<li>
		Fixes an issue with the display of the "source branch is X commit behind the target branch" copy
		in a merge request
	</li>
	<li>Fixes an issue with line breaks getting lost in the description of a feedback request</li>
	<li>
		Fixes an issue where you can't dismiss a feedback request when opening it via a toast
		notification on top of an open pull request
	</li>
	<li>Fixes an error clicking on the Files Changed tab of a pull request</li>
</ul>
<h4 id="11_0_0">11.0.0</h4>
<h5>Added</h5>
<ul>
	<li>
		Adds support for
		<a
			href="http://www.codestream.com/blog/codestream-11-0-manage-gitlab-merge-requests-code-reviews-and-issues-in-vscode-jetbrains"
			>managing and reviewing GitLab merge requests</a
		>
	</li>
	<li>
		Adds blue unread-message badges in the Feedback Requests and Codemarks sections when there are
		new replies
	</li>
</ul>
<h5>Changed</h5>
<ul>
	<li>Replaced the "Reject" button in feedback requests with "Request Changes"</li>
	<li>Renamed the "Needs Works" section in Feedback Requests to "Changes Requested"</li>
</ul>
<h5>Fixed</h5>
<ul>
	<li>
		Fixes an issue that would cause blue badges to appear for codemarks/feedback requests even if
		they didn't have unread replies
	</li>
	<li>Fixes an issue where Cmd + Enter submits a feedback request with no changes selected</li>
	<li>Fixes an issue where you'd get prompted to review changes after changing branches</li>
	<li>Fixes an issue where the Linear integration wasn't recognizing multiple teams</li>
	<li>Fixes an issue where the assignees list wasn't complete when creating an issue on GitLab</li>
	<li>
		Fixes an issue with an extraneous entry appearing in the branch dropdowns when creating a pull
		request
	</li>
	<li>
		Fixes an issue with Shift+Click not working on Windows when trying to select a range of commits
		to review in a pull request
	</li>
	<li>Fixes an issue with the Feedback menu item under the headshot menu not working</li>
</ul><|MERGE_RESOLUTION|>--- conflicted
+++ resolved
@@ -1,5 +1,3 @@
-<<<<<<< HEAD
-=======
 <h4 id="14_2_0">14.2.0</h4>
 <h5>Added</h5>
 <ul>
@@ -16,7 +14,6 @@
 	<li>Fixes an issue where a PR comment being composed is lost when the webview loses focus</li>
 	<li>Fixes an issue with api rate limiting with the Linear integration</li>
 </ul>
->>>>>>> 1a1782cb
 <h4 id="14_1_1">14.1.1</h4>
 <h5>Fixed</h5>
 <ul>
