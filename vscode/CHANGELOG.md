--- conflicted
+++ resolved
@@ -1,7 +1,5 @@
 # Change Log
 
-<<<<<<< HEAD
-=======
 ## [14.16.0] - 2023-3-2
 
 ### Fixed
@@ -11,7 +9,6 @@
 - Fixes an issue with the parsing of Ruby stack traces in errors
 - Fixes an issue where CodeStream hangs for 30 seconds on first time install of VS Code
 
->>>>>>> e1e4ff39
 ## [14.15.2] - 2023-2-24
 
 ### Fixed
@@ -176,7 +173,7 @@
 
 - Fixes an issue that was preventing signup via New Relic api key for users that had been invited
 - Fixes an issue that would cause the list of pull requests to disappear on transient network errors
-- Fixes an issue where closed violations were being displayed in the Observability section 
+- Fixes an issue where closed violations were being displayed in the Observability section
 - Addresses [#1198](https://github.com/TeamCodeStream/CodeStream/issues/1198) &mdash; java.lang.Throwable: class com.intellij.openapi.module.ModuleManager it is a service, use getService instead of getComponent
 
 ## [14.2.0] - 2022-9-29
