{
	"name": "codestream",
	"displayName": "New Relic CodeStream: GitHub, GitLab, Bitbucket PRs and Code Review",
	"description": "GitHub pull requests, GitLab merge requests, and code reviews in your IDE. Eliminate context-switching. Integrates with New Relic observability, Bitbucket, Slack, MS Teams, Jira, Trello and more.",
<<<<<<< HEAD
	"version": "14.15.2",
=======
	"version": "14.16.0",
>>>>>>> e1e4ff39
	"author": "CodeStream",
	"publisher": "CodeStream",
	"extensionKind": [
		"workspace"
	],
	"license": "UNLICENSED",
	"homepage": "https://codestream.com",
	"bugs": {
		"url": "https://github.com/TeamCodeStream/CodeStream/issues"
	},
	"repository": {
		"type": "git",
		"url": "https://github.com/TeamCodeStream/CodeStream"
	},
	"engines": {
		"vscode": "^1.50.0"
	},
	"main": "./dist/extension",
	"icon": "assets/images/codestream.png",
	"preview": false,
	"categories": [
		"Other"
	],
	"galleryBanner": {
		"color": "#eff1f3",
		"theme": "light"
	},
	"keywords": [
		"gitlab",
		"collaboration",
		"review",
		"github",
		"slack"
	],
	"contributes": {
		"viewsContainers": {
			"activitybar": [
				{
					"id": "codestream-activitybar",
					"title": "New Relic CodeStream",
					"icon": "assets/images/codestream.svg"
				}
			]
		},
		"views": {
			"codestream-activitybar": [
				{
					"id": "activitybar.codestream",
					"type": "webview",
					"name": "",
					"icon": "assets/images/codestream.svg",
					"contextualTitle": "CodeStream"
				}
			],
			"scm": [
				{
					"id": "scmTreeDataProvider",
					"name": "CodeStream"
				}
			]
		},
		"viewsWelcome": [
			{
				"view": "scmTreeDataProvider",
				"contents": "[Toggle CodeStream](command:codestream.toggle)",
				"when": "codestream:status == signedOut"
			},
			{
				"view": "scmTreeDataProvider",
				"contents": "[Request Feedback](command:codestream.newReview)",
				"when": "codestream:status == signedIn"
			},
			{
				"view": "scmTreeDataProvider",
				"contents": "Request feedback on your work-in-progress, or final code review.",
				"when": "codestream:status == signedIn"
			}
		],
		"configuration": {
			"type": "object",
			"title": "CodeStream",
			"properties": {
				"codestream.autoHideMarkers": {
					"type": "boolean",
					"default": false,
					"description": "Specifies whether to automatically hide editor marker glyphs when the CodeStream panel is showing codemarks in the current file",
					"scope": "window"
				},
				"codestream.autoSignIn": {
					"type": "boolean",
					"default": true,
					"description": "Specifies whether to automatically sign in to CodeStream",
					"scope": "window"
				},
				"codestream.disableStrictSSL": {
					"type": "boolean",
					"default": false,
					"description": "Allow self-signed certificates to be used in network requests",
					"scope": "window"
				},
				"codestream.extraCerts": {
					"type": "string",
					"default": null,
					"description": "Specify path to file containing any certificate(s) you wish CodeStream connections to trust",
					"scope": "window"
				},
				"codestream.email": {
					"type": "string",
					"default": null,
					"description": "Specifies the email address to use to connect to the CodeStream service",
					"scope": "window"
				},
				"codestream.proxySupport": {
					"type": "string",
					"default": "on",
					"enum": [
						"on",
						"off"
					],
					"description": "Specifies whether to support proxy servers",
					"scope": "window"
				},
				"codestream.serverUrl": {
					"type": "string",
					"default": "https://api.codestream.com",
					"description": "Specifies the url to use to connect to the CodeStream service",
					"scope": "window"
				},
				"codestream.showAvatars": {
					"type": "boolean",
					"default": true,
					"description": "Specifies whether to show avatars",
					"scope": "window"
				},
				"codestream.showInStatusBar": {
					"type": "string",
					"enum": [
						"left",
						"right",
						false
					],
					"enumDescriptions": [
						"Shows the CodeStream status bar item on the left",
						"Shows the CodeStream status bar item on the right",
						"No CodeStream status bar item will be shown"
					],
					"default": "left",
					"description": "Specifies whether to show CodeStream in the status bar",
					"scope": "window"
				},
				"codestream.showLineLevelBlame": {
					"type": "boolean",
					"default": true,
					"description": "Specifies whether to show git blame information at the end of lines",
					"scope": "window"
				},
				"codestream.showMarkerCodeLens": {
					"type": "boolean",
					"default": false,
					"description": "Specifies whether to show code lens above lines with associated codemarks in the editor",
					"scope": "window"
				},
				"codestream.showMarkerGlyphs": {
					"type": "boolean",
					"default": true,
					"description": "Specifies whether to show glyph indicators at the start of lines with associated codemarks in the editor",
					"scope": "window"
				},
				"codestream.showShortcutTipOnSelection": {
					"type": "boolean",
					"default": false,
					"description": "Specifies whether to show a shortcut key tip attached to the selection when you select code",
					"scope": "window"
				},
				"codestream.traceLevel": {
					"type": "string",
					"default": "verbose",
					"enum": [
						"silent",
						"errors",
						"verbose",
						"debug"
					],
					"description": "Specifies how much (if any) output will be sent to the CodeStream output channel",
					"scope": "window"
				},
				"codestream.goldenSignalsInEditor": {
					"type": "boolean",
					"default": true,
					"description": "Specifies whether to show CodeStream golden signals in the editor",
					"scope": "window"
				},
				"codestream.goldenSignalsInEditorFormat": {
					"type": "string",
					"default": "avg duration: ${averageDuration} | error rate: ${errorRate} - ${sampleSize} samples in the last ${since}",
					"description": "Specifies how to format the CodeStream golden signals in the editor",
					"scope": "window"
				},
				"codestream.promptToEnableCodeLensInDiffs": {
					"type": "boolean",
					"default": true,
					"description": "Specifies whether to prompt to enable Code Lens in diffs in order to show golden signals",
					"scope": "window"
				}
			}
		},
		"commands": [
			{
				"command": "codestream.showReviewDiff",
				"title": "Show Review Diff",
				"category": "CodeStream"
			},
			{
				"command": "codestream.showNextChangedFile",
				"title": "Show Next Changed File",
				"category": "CodeStream"
			},
			{
				"command": "codestream.showPreviousChangedFile",
				"title": "Show Previous Changed File",
				"category": "CodeStream"
			},
			{
				"command": "codestream.closeReviewDiff",
				"title": "Close Review Diff",
				"category": "CodeStream"
			},
			{
				"command": "codestream.goOffline",
				"title": "Go Offline",
				"category": "CodeStream"
			},
			{
				"command": "codestream.signIn",
				"title": "Sign In...",
				"category": "CodeStream"
			},
			{
				"command": "codestream.signOut",
				"title": "Sign Out",
				"category": "CodeStream"
			},
			{
				"command": "codestream.toggle",
				"title": "Toggle CodeStream",
				"category": "CodeStream"
			},
			{
				"command": "codestream.startWork",
				"title": "Start Work",
				"category": "CodeStream"
			},
			{
				"command": "codestream.newComment",
				"title": "Add Comment",
				"category": "CodeStream"
			},
			{
				"command": "codestream.newIssue",
				"title": "Create Issue",
				"category": "CodeStream"
			},
			{
				"command": "codestream.newReview",
				"title": "Request Feedback",
				"category": "CodeStream"
			},
			{
				"command": "codestream.newPermalink",
				"title": "Get Permalink",
				"category": "CodeStream"
			},
			{
				"command": "codestream.copyPermalink",
				"title": "Copy Permalink to Clipboard",
				"category": "CodeStream"
			},
			{
				"command": "codestream.newPullRequest",
				"title": "New Pull Request",
				"category": "CodeStream",
				"icon": {
					"light": "assets/images/light/pull-request.svg",
					"dark": "assets/images/dark/pull-request.svg"
				}
			},
			{
				"command": "codestream.scmNewReview",
				"title": "Request Feedback",
				"icon": {
					"light": "assets/images/light/review.svg",
					"dark": "assets/images/dark/review.svg"
				}
			},
			{
				"command": "codestream.scmNewComment",
				"title": "New Comment",
				"icon": {
					"light": "assets/images/light/comment.svg",
					"dark": "assets/images/dark/comment.svg"
				}
			},
			{
				"command": "codestream.scmNewIssue",
				"title": "New Issue",
				"icon": {
					"light": "assets/images/light/issue.svg",
					"dark": "assets/images/dark/issue.svg"
				}
			},
			{
				"command": "codestream.scmNewPullRequest",
				"title": "New Pull Request",
				"icon": {
					"light": "assets/images/light/pull-request.svg",
					"dark": "assets/images/dark/pull-request.svg"
				}
			},
			{
				"command": "codestream.viewMethodLevelTelemetry",
				"title": "View Method Level Telemetry"
			}
		],
		"keybindings": [
			{
				"command": "codestream.toggle",
				"args": {
					"source": "Shortcut"
				},
				"key": "ctrl+shift+/ /",
				"mac": "ctrl+/ /",
				"when": "codestream:status == signedIn"
			},
			{
				"command": "codestream.toggle",
				"args": {
					"source": "Shortcut"
				},
				"key": "ctrl+shift+/ ctrl+shift+/",
				"mac": "ctrl+/ ctrl+/",
				"when": "codestream:status == signedIn"
			},
			{
				"command": "codestream.startWork",
				"args": {
					"source": "Shortcut"
				},
				"key": "ctrl+shift+/ w",
				"mac": "ctrl+/ w",
				"when": "codestream:status == signedIn"
			},
			{
				"command": "codestream.newComment",
				"args": {
					"source": "Shortcut"
				},
				"key": "ctrl+shift+/ c",
				"mac": "ctrl+/ c",
				"when": "codestream:status == signedIn"
			},
			{
				"command": "codestream.newComment",
				"args": {
					"source": "Shortcut"
				},
				"key": "ctrl+shift+/ ctrl+shift+c",
				"mac": "ctrl+/ ctrl+c",
				"when": "codestream:status == signedIn"
			},
			{
				"command": "codestream.newIssue",
				"args": {
					"source": "Shortcut"
				},
				"key": "ctrl+shift+/ i",
				"mac": "ctrl+/ i",
				"when": "codestream:status == signedIn"
			},
			{
				"command": "codestream.newIssue",
				"args": {
					"source": "Shortcut"
				},
				"key": "ctrl+shift+/ ctrl+shift+i",
				"mac": "ctrl+/ ctrl+i",
				"when": "codestream:status == signedIn"
			},
			{
				"command": "codestream.newReview",
				"args": {
					"source": "Shortcut"
				},
				"key": "ctrl+shift+/ r",
				"mac": "ctrl+/ r",
				"when": "codestream:status == signedIn"
			},
			{
				"command": "codestream.newReview",
				"args": {
					"source": "Shortcut"
				},
				"key": "ctrl+shift+/ ctrl+shift+r",
				"mac": "ctrl+/ ctrl+r",
				"when": "codestream:status == signedIn"
			},
			{
				"command": "codestream.newPullRequest",
				"args": {
					"source": "Shortcut"
				},
				"key": "ctrl+shift+/ m",
				"mac": "ctrl+/ m",
				"when": "codestream:status == signedIn"
			},
			{
				"command": "codestream.newPullRequest",
				"args": {
					"source": "Shortcut"
				},
				"key": "ctrl+shift+/ p",
				"mac": "ctrl+/ p",
				"when": "codestream:status == signedIn"
			},
			{
				"command": "codestream.newPullRequest",
				"args": {
					"source": "Shortcut"
				},
				"key": "ctrl+shift+/ ctrl+shift+m",
				"mac": "ctrl+/ ctrl+m",
				"when": "codestream:status == signedIn"
			},
			{
				"command": "codestream.newPullRequest",
				"args": {
					"source": "Shortcut"
				},
				"key": "ctrl+shift+/ ctrl+shift+p",
				"mac": "ctrl+/ ctrl+p",
				"when": "codestream:status == signedIn"
			},
			{
				"command": "codestream.showNextChangedFile",
				"args": {
					"source": "Shortcut"
				},
				"key": "alt+f6",
				"mac": "alt+f6",
				"when": "codestream:status == signedIn"
			},
			{
				"command": "codestream.showPreviousChangedFile",
				"args": {
					"source": "Shortcut"
				},
				"key": "alt+shift+f6",
				"mac": "alt+shift+f6",
				"when": "codestream:status == signedIn"
			},
			{
				"command": "codestream.newPermalink",
				"args": {
					"source": "Shortcut"
				},
				"key": "ctrl+shift+/ l",
				"mac": "ctrl+/ l",
				"when": "codestream:status == signedIn"
			},
			{
				"command": "codestream.newPermalink",
				"args": {
					"source": "Shortcut"
				},
				"key": "ctrl+shift+/ ctrl+shift+l",
				"mac": "ctrl+/ ctrl+l",
				"when": "codestream:status == signedIn"
			},
			{
				"command": "codestream.copyPermalink",
				"args": {
					"source": "Shortcut"
				},
				"key": "ctrl+shift+/ shift+l",
				"mac": "ctrl+/ shift+l",
				"when": "editorTextFocus && codestream:status == signedIn"
			}
		],
		"menus": {
			"commandPalette": [
				{
					"command": "codestream.goOffline",
					"when": "codestream:status != signedOut"
				},
				{
					"command": "codestream.signIn",
					"when": "codestream:status != signedIn && codestream:status != signingIn"
				},
				{
					"command": "codestream.signOut",
					"when": "codestream:status == signedIn"
				},
				{
					"command": "codestream.toggle",
					"when": "codestream:status == signedIn"
				},
				{
					"command": "codestream.startWork",
					"when": "codestream:status == signedIn"
				},
				{
					"command": "codestream.newComment",
					"when": "codestream:status == signedIn"
				},
				{
					"command": "codestream.newIssue",
					"when": "codestream:status == signedIn"
				},
				{
					"command": "codestream.newReview",
					"when": "codestream:status == signedIn"
				},
				{
					"command": "codestream.showPreviousChangedFile",
					"when": "codestream:status == signedIn"
				},
				{
					"command": "codestream.showNextChangedFile",
					"when": "codestream:status == signedIn"
				},
				{
					"command": "codestream.newPermalink",
					"when": "codestream:status == signedIn"
				},
				{
					"command": "codestream.copyPermalink",
					"when": "codestream:status == signedIn"
				},
				{
					"command": "codestream.newPullRequest",
					"when": "codestream:status == signedIn"
				}
			],
			"editor/context": [
				{
					"command": "codestream.newComment",
					"when": "codestream:status == signedIn",
					"group": "9_zcodestream@1"
				},
				{
					"command": "codestream.newIssue",
					"when": "codestream:status == signedIn && resourceScheme == file",
					"group": "9_zcodestream@2"
				},
				{
					"command": "codestream.newPermalink",
					"when": "codestream:status == signedIn && resourceScheme == file",
					"group": "9_zcodestream@4"
				}
			],
			"view/title": [
				{
					"command": "codestream.scmNewPullRequest",
					"when": "view == scmTreeDataProvider && codestream:status == signedIn",
					"group": "navigation"
				},
				{
					"command": "codestream.scmNewReview",
					"when": "view == scmTreeDataProvider && codestream:status == signedIn",
					"group": "navigation"
				},
				{
					"command": "codestream.scmNewComment",
					"when": "view == scmTreeDataProvider && codestream:status == signedIn",
					"group": "navigation"
				},
				{
					"command": "codestream.scmNewIssue",
					"when": "view == scmTreeDataProvider && codestream:status == signedIn",
					"group": "navigation"
				}
			]
		},
		"resourceLabelFormatters": [
			{
				"scheme": "codestream-git",
				"authority": "*",
				"formatting": {
					"label": "${path} (${query.shortSha})",
					"separator": "/",
					"workspaceSuffix": "CodeStream",
					"stripPathStartingSeparator": true
				}
			}
		]
	},
	"activationEvents": [
		"onStartupFinished"
	],
	"scripts": {
		"agent:build": "pushd \"../shared/agent\" && npm run build -- --ide vscode && popd",
		"agent:bundle:ci": "pushd \"../shared/agent\" && npm run bundle:ci && popd",
		"agent:bundle": "pushd \"../shared/agent\" && npm run bundle && popd",
		"agent:clean:ci": "pushd \"../shared/agent\" && npm run clean:ci && popd",
		"agent:rebuild": "pushd \"../shared/agent\" && npm run rebuild -- --ide vscode && popd",
		"agent:test:ci": "pushd \"../shared/agent\" && npm run test:ci && popd",
		"agent:test": "pushd \"../shared/agent\" && npm run test-unit && popd",
		"agent:watch": "pushd \"../shared/agent\" && npm run watch -- --ide vscode && popd",
		"build": "tsx esbuild.ts",
		"bundle:ci": "npm run clean:ci && npm run bundle",
		"bundle": "npm install --no-save && npm run webview:verify && npm run agent:bundle && tsx esbuild.ts --prod",
		"cistart": "echo 'starting tests'",
		"cistop": "echo 'starting tests'",
		"citest": "npm run agent:test:ci && npm run webview:test:ci",
		"clean:ci": "git clean -xdf && npm run webview:clean:ci && npm run agent:clean:ci",
		"dev:vscode:test": "node ./out/src/__test__/runTest.js",
		"dev:vscode:watch-tests": "tsc -p tsconfig.test.json -w --outDir out",
		"lint": "eslint --fix --ext .ts \"src/{**!(webviews)/*,*}\"",
		"pack": "vsce package",
		"postinstall": "patch-package",
		"preinstall": "pushd \"../shared/ui\" && npm install --no-save && popd && pushd \"../shared/util\" && npm install --no-save && popd && pushd \"../shared/build\" && npm install --no-save && popd",
		"pretty": "prettier  --write \"./src/**/*.ts\" \"./src/**/*.js\" ./package.json ./.prettierrc.js",
		"rebuild": "npm install --no-save && npm run agent:rebuild && npm run build",
		"test": "npm run agent:test && npm run webview:test && npm run vscode:test",
		"vscode:compile-tests": "rimraf out .tsbuildinfo && tsc --outDir out && tsc-alias --dir out && regex-replace '\".*\\.\\./vscode\"' '\"vscode\"' ./out",
		"vscode:test": "npm run vscode:compile-tests && node ./out/vscode/src/__test__/runTest.js",
		"verify:compile": "tsc --noEmit",
		"verify:lint": "npx eslint  src/** *.js *.ts",
		"verify:prettier": "prettier --check src/** docs/** *.ts *.js *.md package.json",
		"watch": "tsx esbuild.ts --watch",
		"webview:build": "tsx esbuild.ts --config-name webview",
		"webview:clean:ci": "pushd \"../shared/ui\" && npm run clean:ci && popd",
		"webview:test:ci": "pushd \"../shared/ui\" && npm run test:ci && popd",
		"webview:test": "pushd \"../shared/ui\" && npm run test && popd",
		"webview:verify": "pushd \"../shared/ui\" && npm run verify:compile && popd",
		"webview:watch": "tsx esbuild.ts --watch --config-name webview"
	},
	"dependencies": {
		"core-js": "2.6.9",
		"date-fns": "1.30.1",
		"eol": "0.9.1",
		"https-proxy-agent": "3.0.1",
		"lodash": "4.17.21",
		"node-abort-controller": "3.0.1",
		"node-fetch": "2.6.7",
		"source-map-support": "^0.5.21",
		"uuid": "3.3.2",
		"vscode-languageclient": "5.2.1"
	},
	"devDependencies": {
		"@types/diff": "4.0.2",
		"@types/glob": "^7.2.0",
		"@types/keytar": "4.4.2",
		"@types/lodash": "4.14.178",
		"@types/mocha": "9.1.0",
		"@types/node": "16",
		"@types/node-fetch": "2.6.1",
		"@types/sinon": "10.0.11",
		"@types/uuid": "3.4.5",
		"@types/vscode": "1.49.0",
		"@typescript-eslint/eslint-plugin": "5.48.1",
		"@typescript-eslint/parser": "5.48.1",
		"@vscode/test-electron": "2.1.2",
		"babel-plugin-styled-components": "2.0.2",
		"cpy": "9.0.1",
		"esbuild": "0.16.16",
		"eslint": "8.31.0",
		"eslint-filtered-fix": "0.3.0",
		"eslint-import-resolver-typescript": "3.5.2",
		"eslint-plugin-import": "2.26.0",
		"eslint-plugin-unused-imports": "2.0.0",
		"glob": "7.2.0",
		"less": "4.1.2",
		"lint-staged": "13.0.3",
		"mocha": "9.2.1",
		"patch-package": "6.4.7",
		"prettier": "2.8.2",
		"regex-replace": "2.3.1",
		"rimraf": "3.0.2",
		"sinon": "14.0.0",
		"tsc-alias": "1.8.2",
		"tsx": "3.12.2",
		"typescript": "4.9.4",
		"vsce": "2.6.7"
	},
	"lint-staged": {
		"*": [
			"prettier --ignore-unknown --write",
			"eslint-filtered-fix --rule 'unused-imports/no-unused-imports' --rule 'unused-imports/no-unused-vars'"
		],
		"src/*.{js,jsx,ts,tsx}": "eslint"
	}
}<|MERGE_RESOLUTION|>--- conflicted
+++ resolved
@@ -2,11 +2,7 @@
 	"name": "codestream",
 	"displayName": "New Relic CodeStream: GitHub, GitLab, Bitbucket PRs and Code Review",
 	"description": "GitHub pull requests, GitLab merge requests, and code reviews in your IDE. Eliminate context-switching. Integrates with New Relic observability, Bitbucket, Slack, MS Teams, Jira, Trello and more.",
-<<<<<<< HEAD
-	"version": "14.15.2",
-=======
 	"version": "14.16.0",
->>>>>>> e1e4ff39
 	"author": "CodeStream",
 	"publisher": "CodeStream",
 	"extensionKind": [
