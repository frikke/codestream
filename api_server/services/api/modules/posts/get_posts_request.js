--- conflicted
+++ resolved
@@ -38,9 +38,11 @@
 	// authorize the request for the current user
 	authorize (callback) {
 		if (!this.request.query.teamId) {
+			// must have teamId
 			return callback(this.errorHandler.error('parameterRequired', { info: 'teamId' }));
 		}
 		if (!this.request.query.streamId) {
+			// for GET /posts?path, can do without streamId, but must have repoId to locate the file
 			if (this.request.query.repoId) {
 				return this.authorizePath(callback);
 			}
@@ -73,12 +75,8 @@
 			if (!repo) {
 				return callback(this.errorHandler.error('readAuth'));
 			}
-<<<<<<< HEAD
-			if (repo.get('teamId') !== this.teamId) {	// specified teamId must match the team owning the repo!
-=======
 			let teamId = this.request.query.teamId.toLowerCase();
-			if (repo.get('teamId') !== teamId) {
->>>>>>> 9b19c92f
+			if (repo.get('teamId') !== teamId) { // specified teamId must match the team owning the repo!
 				return callback(this.errorHandler.error('notFound', { info: 'repo' }));
 			}
 			return callback();
