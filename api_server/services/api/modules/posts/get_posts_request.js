--- conflicted
+++ resolved
@@ -31,21 +31,6 @@
 	}
 
 	authorize (callback) {
-<<<<<<< HEAD
-		this.user.authorizeFromTeamIdAndStreamId(
-			this.request.query,
-			this,
-			(error, info) => {
-				if (error) { return callback(error); }
-				Object.assign(this, info);
-				process.nextTick(callback);
-			}
-		);
-=======
-		if (!this.request.query.teamId) {
-			return callback(this.errorHandler.error('parameterRequired', { info: 'teamId' }));
-		}
-		this.teamId = decodeURIComponent(this.request.query.teamId).toLowerCase();
 		if (!this.request.query.streamId) {
 			if (this.request.query.repoId) {
 				return this.authorizePath(callback);
@@ -54,19 +39,17 @@
 				return callback(this.errorHandler.error('parameterRequired', { info: 'repoId or streamId' }));
 			}
 		}
-
-		let streamId = decodeURIComponent(this.request.query.streamId).toLowerCase();
-		this.user.authorizeStream(streamId, this, (error, stream) => {
-			if (error) { return callback(error); }
-			if (!stream) {
-				return callback(this.errorHandler.error('readAuth'));
-			}
-			if (stream.get('teamId') !== this.teamId) {
-				return callback(this.errorHandler.error('notFound', { info: 'stream' }));
-			}
-			process.nextTick(callback);
-		});
->>>>>>> 18bf6c3b
+		else {
+			this.user.authorizeFromTeamIdAndStreamId(
+				this.request.query,
+				this,
+				(error, info) => {
+					if (error) { return callback(error); }
+					Object.assign(this, info);
+					process.nextTick(callback);
+				}
+			);
+		}
 	}
 
 	authorizePath (callback) {
@@ -79,7 +62,7 @@
 			if (!repo) {
 				return callback(this.errorHandler.error('readAuth'));
 			}
-			if (repo.get('teamId') !== this.teamId) {
+			if (repo.get('teamId') !== this.team.id) {
 				return callback(this.errorHandler.error('notFound', { info: 'repo' }));
 			}
 			return callback();
