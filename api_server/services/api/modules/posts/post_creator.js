--- conflicted
+++ resolved
@@ -147,14 +147,9 @@
 
 	updateStream (callback) {
 		let op = {
-<<<<<<< HEAD
-			set: {
+			$set: {
 				mostRecentPostId: this.attributes._id,
 				sortId: this.attributes._id
-=======
-			'$set': {
-				mostRecentPostId: this.attributes._id
->>>>>>> c1c671bf
 			}
 		};
 		this.data.streams.applyOpById(
