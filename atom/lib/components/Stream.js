--- conflicted
+++ resolved
@@ -211,10 +211,10 @@
 			markStreamRead(prevProps.id);
 			this.resizeStream();
 		}
-<<<<<<< HEAD
+
 		if (prevState.threadId !== this.state.threadId) {
 			this.resizeStream();
-=======
+		}
 
 		if (
 			prevState.modifiedGit != this.state.modifiedGit ||
@@ -223,7 +223,6 @@
 			let isModified = this.state.modifiedGit || this.state.modifiedTyping;
 			// console.log("Marking this stream modified: " + id + " as " + isModified);
 			markStreamModified(id, isModified);
->>>>>>> 1d0e3077
 		}
 	}
 
@@ -493,10 +492,7 @@
 					references={this.props.markers}
 					onSelect={this.selectPost}
 				/>
-<<<<<<< HEAD
 				<MarkerLocationTracker editor={editor} />
-=======
-				<MarkerLocationTracker editor={editor} markers={this.props.markers} />
 				<EditingIndicator
 					editingUsers={this.props.editingUsers}
 					modifiedTyping={this.state.modifiedTyping}
@@ -506,7 +502,6 @@
 					currentUser={this.props.currentUser}
 					users={this.props.users}
 				/>
->>>>>>> 1d0e3077
 				<div
 					className={postsListClass}
 					ref={ref => (this._postslist = ref)}
