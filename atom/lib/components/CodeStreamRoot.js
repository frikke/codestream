import React, { Component } from "react";
import { connect } from "redux-zero/react";
import getSystemUser from "username";
import PropTypes from "prop-types";
import NoGit from "./NoGit";
import Onboarding from "./onboarding/Onboarding";
import Stream from "./Stream";

class CodeStreamRoot extends Component {
	static defaultProps = {
		repositories: [],
		user: {}
	};

	static childContextTypes = {
		repositories: PropTypes.array
	};

	constructor(props) {
		super(props);
		this.state = {};
	}

	getChildContext() {
		return {
			repositories: this.props.repositories
		};
	}

	render() {
		const { accessToken, user, repositories, team, onboarding } = this.props;

		if (repositories.length === 0) return <NoGit />;
<<<<<<< HEAD
		else if (user.onboarded || true) return <Stream />;
=======
		else if (onboarding.complete && accessToken) return <Stream />;
>>>>>>> ea76da98
		else {
			const repository = repositories[0];
			const gitDirectory = repository.getWorkingDirectory();
			const email = repository.getConfigValue("user.email", gitDirectory);
			const name = repository.getConfigValue("user.name", gitDirectory);
			return <Onboarding team={team} email={email} username={getSystemUser.sync()} name={name} />;
		}
	}
}

const mapStateToProps = ({ accessToken, user, team, onboarding }) => ({
	accessToken,
	user,
	team,
	onboarding
});
export default connect(mapStateToProps)(CodeStreamRoot);<|MERGE_RESOLUTION|>--- conflicted
+++ resolved
@@ -31,11 +31,7 @@
 		const { accessToken, user, repositories, team, onboarding } = this.props;
 
 		if (repositories.length === 0) return <NoGit />;
-<<<<<<< HEAD
-		else if (user.onboarded || true) return <Stream />;
-=======
 		else if (onboarding.complete && accessToken) return <Stream />;
->>>>>>> ea76da98
 		else {
 			const repository = repositories[0];
 			const gitDirectory = repository.getWorkingDirectory();
