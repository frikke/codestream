--- conflicted
+++ resolved
@@ -61,11 +61,7 @@
 		headers.set("Authorization", `Bearer ${accessToken}`);
 	}
 	return tryFetch(getPath(route), {
-<<<<<<< HEAD
-		headers: headers,
-=======
 		headers,
->>>>>>> a1c43a49
 		method: "PUT",
 		body: JSON.stringify(body)
 	});
