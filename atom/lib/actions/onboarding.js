import Raven from "raven-js";
import { normalize } from "./utils";
import { fetchRepoInfo, setCurrentRepo, setCurrentTeam, noAccess } from "./context";
import { saveUser, saveUsers } from "./user";
import { saveRepo, saveRepos } from "./repo";
import { fetchTeamMembers, saveTeam, saveTeams, joinTeam as _joinTeam } from "./team";
<<<<<<< HEAD
import { fetchStreams, fetchLatestForStream } from "./stream";
import UUID from "uuid/v1";
=======
import { fetchStreams, fetchLatestForCurrentStream } from "./stream";
>>>>>>> 02a476ea

const logError = (message, error) => {
	Raven.captureException(error, { logger: "actions/onboarding" });
	console.error(message, error);
};

const requestStarted = () => ({ type: "REQUEST_STARTED" });
const requestFinished = () => ({ type: "REQUEST_FINISHED" });
const serverUnreachable = () => ({ type: "ONBOARDING-SERVER_UNREACHABLE" });
const invalidCredentials = () => ({ type: "INVALID_CREDENTIALS" });
const loggedIn = () => ({ type: "LOGGED_IN" });
const usernameCollision = (takenUsername, nextAction) => ({
	type: "USERNAME_COLLISION_ON_TEAM",
	payload: { takenUsername, nextAction }
});

const userAlreadySignedUp = email => ({
	type: "SIGNUP_EMAIL_EXISTS",
	payload: { email, alreadySignedUp: true }
});

const initializeSession = payload => ({
	type: "INIT_SESSION",
	payload
});

export const completeOnboarding = () => ({ type: "ONBOARDING_COMPLETE" });
export const goToSignup = () => ({ type: "GO_TO_SIGNUP" });
export const goToLogin = () => ({ type: "GO_TO_LOGIN" });
export const goToConfirmation = attributes => ({ type: "GO_TO_CONFIRMATION", payload: attributes });

export const register = attributes => async (dispatch, getState, { http }) => {
	const { repoAttributes } = getState();

	const { payload } = await dispatch(fetchRepoInfo(repoAttributes));

	if (payload.usernamesInTeam.includes(attributes.username))
		return dispatch({ type: "SIGNUP-USERNAME_COLLISION" });

	return http
		.post("/no-auth/register", attributes)
		.then(async ({ user }) => {
			user = normalize(user);
			await dispatch(saveUser(user));
			dispatch({ type: "SIGNUP_SUCCESS", payload: { ...attributes, userId: user.id } });
		})
		.catch(error => {
			if (http.isApiRequestError(error)) {
				if (error.data.code === "RAPI-1004") dispatch(userAlreadySignedUp(attributes.email));
			}
			if (http.isApiUnreachableError(error)) dispatch(serverUnreachable());
		});
};

export const confirmEmail = attributes => (dispatch, getState, { http }) => {
	dispatch(requestStarted());
	return http
		.post("/no-auth/confirm", attributes)
		.then(async ({ accessToken, user, teams, repos }) => {
			dispatch(requestFinished());
			user = normalize(user);

			const { context, repoAttributes } = getState();
			let teamIdForRepo = context.currentTeamId;
			if (!teamIdForRepo) {
				// fetch repo info again just in case a team has been created since CS was initialized
				const action = await dispatch(fetchRepoInfo(repoAttributes));
				if (action && action.payload) teamIdForRepo = action.payload.currentTeamId;
			}
			const userTeams = normalize(teams);
			const userRepos = normalize(repos);

			const teamIdsForUser = user.teamIds || userTeams.map(team => team.id);

			// TODO: handle db error - maybe continue updating the view?
			await saveUser(user);
			await dispatch(saveTeams(userTeams));
			await dispatch(saveRepos(userRepos));
			const sessionId = UUID();
			await dispatch(initializeSession({ userId: user.id, accessToken, sessionId }));

			if (!teamIdForRepo && userTeams.length === 0)
				dispatch({ type: "NEW_USER_CONFIRMED_IN_NEW_REPO" });
			else if (!teamIdForRepo && userTeams.length > 0) {
				await dispatch(fetchTeamMembers(teamIdsForUser));
				dispatch({ type: "EXISTING_USER_CONFIRMED_IN_NEW_REPO" });
			} else if (teamIdsForUser.includes(teamIdForRepo)) {
				await dispatch(fetchTeamMembers(teamIdsForUser));
				dispatch(fetchStreams());
				dispatch({ type: "EXISTING_USER_CONFIRMED" });
			} else await dispatch(joinTeam("EXISTING_USER_CONFIRMED"));
			dispatch({ type: "USER_CONFIRMED" });
		})
		.catch(error => {
			dispatch(requestFinished());
			if (http.isApiRequestError(error)) {
				const { data } = error;
				if (data.code === "USRC-1002") dispatch({ type: "INVALID_CONFIRMATION_CODE" });
				if (data.code === "USRC-1003") dispatch({ type: "EXPIRED_CONFIRMATION_CODE" });
				if (data.code === "USRC-1004") dispatch(goToSignup());
				if (data.code === "USRC-1006")
					dispatch({
						type: "USER_ALREADY_CONFIRMED",
						payload: { alreadyConfirmed: true, email: attributes.email }
					});
				if (data.code === "REPO-1000") dispatch(noAccess());
			} else if (http.isApiUnreachableError(error)) dispatch(serverUnreachable());
			else logError("Encountered an unexpected error while confirming email address", error);
		});
};

export const sendNewCode = attributes => (dispatch, getState, { http }) => {
	return http.post("/no-auth/register", attributes).catch(error => {
		if (http.isApiRequestError(error) && error.data.code === "RAPI-1004") return true;
		if (http.isApiUnreachableError(error)) dispatch(serverUnreachable());
	});
};

export const createTeam = name => (dispatch, getState, { http }) => {
	const { session, repoAttributes } = getState();
	const params = {
		url: repoAttributes.url,
		firstCommitHash: repoAttributes.firstCommitHash,
		team: { name }
	};
	dispatch(requestStarted());
	return http
		.post("/repos", params, session.accessToken)
		.then(async data => {
			dispatch(requestFinished());
			const team = normalize(data.team);
			const repo = normalize(data.repo);

			await dispatch(saveRepo(repo));
			await dispatch(saveTeam(team));

			dispatch(setCurrentTeam(team.id));
			dispatch(setCurrentRepo(repo.id));

			dispatch({ type: "TEAM_CREATED", payload: { teamId: team.id } });
		})
		.catch(error => {
			dispatch(requestFinished());
			if (http.isApiRequestError(error)) {
				if (error.data.code === "RAPI-1005") dispatch({ type: "CREATE_TEAM-INVALID_REPO_URL" });
			} else if (http.isApiUnreachableError(error)) dispatch(serverUnreachable());
			else logError("Encountered an unexpected error while creating team", error);
		});
};

export const addRepoForTeam = teamId => (dispatch, getState, { http }) => {
	const { repoAttributes, session } = getState();
	const params = { ...repoAttributes, teamId };
	dispatch(requestStarted());
	http
		.post("/repos", params, session.accessToken)
		.then(async data => {
			const repo = normalize(data.repo);
			dispatch(requestFinished());
			await dispatch(saveRepo(repo));
			dispatch(setCurrentRepo(repo.id));
			dispatch(setCurrentTeam(teamId));
			dispatch({ type: "REPO_ADDED_FOR_TEAM" });
		})
		.catch(error => {
			dispatch(requestFinished());
			if (http.isApiRequestError(error)) {
				if (error.data.code === "RAPI-1003") dispatch(teamNotFound());
				if (error.data.code === "RAPI-1011") dispatch(noPermission());
			} else if (http.isApiUnreachableError(error)) {
				dispatch(serverUnreachable());
			}
		});
};

export const teamNotFound = () => ({ type: "TEAM_NOT_FOUND" });
export const noPermission = () => ({ type: "INVALID_PERMISSION_FOR_TEAM" });

export const addMembers = people => (dispatch, getState, { http }) => {
	const { repoAttributes, currentTeamId, session } = getState();
	const params = { ...repoAttributes, teamId: currentTeamId, users: people };
	return http
		.post("/repos", params, session.accessToken)
		.then(({ users }) => {
			dispatch(saveUsers(normalize(users)));
			dispatch(completeOnboarding());
		})
		.catch(error => {
			if (http.isApiRequestError(error)) {
				if (error.data.code === "RAPI-1003") dispatch(teamNotFound());
				if (error.data.code === "RAPI-1011") dispatch(noPermission());
			} else if (http.isApiUnreachableError(error)) {
				dispatch(serverUnreachable());
			}
		});
};

export const authenticate = params => (dispatch, getState, { http }) => {
	dispatch(requestStarted());
	return http
		.put("/no-auth/login", params)
		.then(async ({ accessToken, user, teams, repos }) => {
			dispatch(requestFinished());
			user = normalize(user);

			if (!user.isRegistered)
				return dispatch(
					goToConfirmation({
						userId: user.id,
						username: user.username,
						email: user.email,
						password: params.password,
						firstName: user.firstName || "",
						lastName: user.lastName || ""
					})
				);

			const userTeams = normalize(teams);
			repos = normalize(repos);
			await dispatch(saveUser(user));
			await dispatch(saveTeams(userTeams));
			await dispatch(saveRepos(repos));

			const { context, repoAttributes } = getState();

			const teamIdsForUser = user.teamIds || userTeams.map(team => team.id);

			const sessionId = UUID();
			dispatch(initializeSession({ accessToken, userId: user.id, sessionId }));

			let teamIdForRepo = context.currentTeamId;
			if (!teamIdForRepo) {
				// fetch repo info again just in case a team has been created since CS was initialized
				const action = await dispatch(fetchRepoInfo(repoAttributes));
				if (action && action.payload) teamIdForRepo = action.payload.currentTeamId;
			}

			if (!teamIdForRepo && userTeams.length === 0)
				dispatch({ type: "NEW_USER_LOGGED_INTO_NEW_REPO" });
			else if (!teamIdForRepo && userTeams.length > 0) {
				await dispatch(fetchTeamMembers(teamIdsForUser));
				dispatch({ type: "EXISTING_USER_LOGGED_INTO_NEW_REPO" });
			} else if (teamIdsForUser.includes(teamIdForRepo)) {
				await dispatch(fetchTeamMembers(teamIdsForUser));
				dispatch(fetchLatestForCurrentStream());
				dispatch(loggedIn());
			} else await dispatch(joinTeam(loggedIn().type));
		})
		.catch(error => {
			dispatch(requestFinished());
			if (http.isApiRequestError(error)) {
				if (error.data.code === "USRC-1001") dispatch(invalidCredentials());
				if (error.data.code === "RAPI-1003") dispatch(invalidCredentials());
				if (error.data.code === "REPO-1000") dispatch(noAccess());
				if (error.data.code === "RAPI-1005") dispatch(noAccess()); // TODO: How to handle url invalid here? Just bailing and saying no access for url invalid
			} else if (http.isApiUnreachableError(error)) dispatch(serverUnreachable());
			else logError("Encountered unexpected error while authenticating", error);
		});
};

export const joinTeam = nextAction => (dispatch, getState, { http }) => {
	return dispatch(_joinTeam())
		.then(() => {
			dispatch({ type: nextAction });
			dispatch(fetchStreams());
		})
		.catch(error => {
			if (http.isApiRequestError(error)) {
				if (error.data.code === "TEAM-1000")
					dispatch(usernameCollision(error.data.info, nextAction));
			}
		});
};

export const changeUsername = username => (dispatch, getState, { http }) => {
	return http
		.put("/users/me", { username }, getState().session.accessToken)
		.then(data => dispatch(saveUser(normalize(data.user))));
};<|MERGE_RESOLUTION|>--- conflicted
+++ resolved
@@ -4,12 +4,8 @@
 import { saveUser, saveUsers } from "./user";
 import { saveRepo, saveRepos } from "./repo";
 import { fetchTeamMembers, saveTeam, saveTeams, joinTeam as _joinTeam } from "./team";
-<<<<<<< HEAD
-import { fetchStreams, fetchLatestForStream } from "./stream";
+import { fetchStreams, fetchLatestForCurrentStream } from "./stream";
 import UUID from "uuid/v1";
-=======
-import { fetchStreams, fetchLatestForCurrentStream } from "./stream";
->>>>>>> 02a476ea
 
 const logError = (message, error) => {
 	Raven.captureException(error, { logger: "actions/onboarding" });
