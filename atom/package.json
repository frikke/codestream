{
	"name": "codestream",
	"main": "./dist/codestream",
<<<<<<< HEAD
	"version": "7.0.1",
=======
	"version": "7.0.2",
>>>>>>> dc7d021d
	"description": "Discuss code easily. Streamline Code Reviews. Improve code quality. Works w/ Slack, Teams, Jira, Trello, git, and more.",
	"keywords": [
		"chat",
		"collaboration",
		"review",
		"documentation",
		"slack"
	],
	"activationHooks": [
		"core:loaded-shell-environment"
	],
	"repository": "https://github.com/TeamCodeStream/atom-client",
	"license": "",
	"engines": {
		"atom": ">=1.40.0 <2.0.0"
	},
	"deserializers": {
		"codestream/CodestreamView": "deserializeCodestreamView"
	},
	"uriHandler": {
		"method": "handleURI",
		"deferActivation": false
	},
	"package-deps": [
		"split-diff"
	],
	"providedServices": {
		"codestream-info": {
			"description": "Provides environment config info",
			"versions": {
				"1.0.0": "provideEnvironmentConfig"
			}
		},
		"codestream-debug-config": {
			"description": "Controls to change the debug mode",
			"versions": {
				"1.0.0": "provideDebugConfig"
			}
		}
	},
	"consumedServices": {
		"status-bar": {
			"versions": {
				"^1.0.0": "consumeStatusBar"
			}
		},
		"split-diff": {
			"versions": {
				"1.0.0": "consumeSplitDiff"
			}
		}
	},
	"configSchema": {
		"serverUrl": {
			"type": "string",
			"default": "https://api.codestream.com",
			"description": "Specifies the url to use to connect to the CodeStream service"
		},
		"team": {
			"type": "string",
			"default": "",
			"description": "Specifies team name to sign into"
		},
		"avatars": {
			"type": "boolean",
			"default": true
		},
		"showMarkers": {
			"type": "boolean",
			"default": true
		},
		"autoHideMarkers": {
			"type": "boolean",
			"default": false
		},
		"autoSignIn": {
			"type": "boolean",
			"default": true,
			"description": "Automatically sign in when restoring a window with a previous session"
		},
		"traceLevel": {
			"type": "string",
			"default": "verbose",
			"enum": [
				"silent",
				"errors",
				"verbose",
				"debug"
			]
		},
		"proxySupport": {
			"type": "string",
			"default": "off",
			"enum": [
				"on",
				"off"
			],
			"description": "Specifies whether to support proxy servers. If 'on', the provided url will be used, otherwise the os/environment settings will be used"
		},
		"proxyUrl": {
			"type": "string",
			"default": ""
		},
		"proxyStrictSSL": {
			"type": "boolean",
			"default": true
		},
		"disableStrictSSL": {
			"type": "boolean",
			"default": false,
			"description": "Allow self-signed certificates to be used in network requests (On-Prem)"
		}
	},
	"scripts": {
		"lint": "eslint --fix --ext .ts \"lib/!(components{**,*}){**/**,*}\"",
		"dave": "./bin/dave",
		"analyze:bundle": "webpack --env.analyzeBundle",
		"pretty": "prettier --config .prettierrc.js --write \"lib/!(components{**,*}){**/**,*}\" package.json .prettierrc.js",
		"bundle": "./bin/atom-bundle",
		"pack": "./bin/package-for-release",
		"build": "webpack --env.development",
		"watch": "webpack --watch --env.development",
		"extension:build": "webpack --config-name extension --env.development",
		"extension:watch": "webpack --watch --config-name extension --env.development",
		"webview:analyze": "webpack --env.analyzeBundleWebview",
		"webview:build": "webpack --config-name webview --env.development",
		"webview:watch": "webpack --watch --config-name webview --env.development"
	},
	"dependencies": {
		"atom-languageclient": "0.9.9",
		"atom-package-deps": "5.1.0",
		"core-js": "2.6.9",
		"fs-plus": "3.1.1",
		"lodash-es": "4.17.15",
		"uuid": "3.3.2",
		"vscode-jsonrpc": "4.0.0",
		"vscode-languageserver-protocol": "3.14.1"
	},
	"devDependencies": {
		"@babel/cli": "7.5.0",
		"@babel/core": "7.5.4",
		"@babel/plugin-proposal-class-properties": "7.5.0",
		"@babel/plugin-proposal-object-rest-spread": "7.5.4",
		"@babel/plugin-syntax-dynamic-import": "7.2.0",
		"@babel/plugin-transform-runtime": "7.5.0",
		"@babel/preset-env": "7.5.4",
		"@babel/preset-react": "7.0.0",
		"@babel/preset-typescript": "7.3.3",
		"@babel/runtime": "7.5.4",
		"@types/atom": "1.31.1",
		"@types/fs-plus": "^3.0.1",
		"@types/node-fetch": "2.3.7",
		"@types/uuid": "3.4.5",
		"@typescript-eslint/eslint-plugin": "2.18.0",
		"@typescript-eslint/eslint-plugin-tslint": "2.18.0",
		"@typescript-eslint/parser": "2.18.0",
		"acorn": "6.0.7",
		"babel-loader": "8.0.6",
		"babel-plugin-styled-components": "1.10.6",
		"clean-webpack-plugin": "1.0.1",
		"electron": "4.2.7",
		"eslint": "6.8.0",
		"eslint-loader": "3.0.3",
		"eslint-plugin-import": "2.20.0",
		"filemanager-webpack-plugin": "2.0.5",
		"fork-ts-checker-webpack-plugin": "1.3.7",
		"html-loader": "0.5.5",
		"html-webpack-plugin": "3.2.0",
		"ignore-loader": "0.1.2",
		"mini-css-extract-plugin": "0.7.0",
		"prettier": "1.18.2",
		"terser-webpack-plugin": "1.3.0",
		"ts-loader": "6.0.4",
		"tsconfig-paths-webpack-plugin": "3.2.0",
		"tslint": "6.0.0",
		"typescript": "3.6.4",
		"webpack": "4.35.3",
		"webpack-bundle-analyzer": "3.3.2",
		"webpack-cli": "3.3.5"
	}
}<|MERGE_RESOLUTION|>--- conflicted
+++ resolved
@@ -1,11 +1,7 @@
 {
 	"name": "codestream",
 	"main": "./dist/codestream",
-<<<<<<< HEAD
-	"version": "7.0.1",
-=======
 	"version": "7.0.2",
->>>>>>> dc7d021d
 	"description": "Discuss code easily. Streamline Code Reviews. Improve code quality. Works w/ Slack, Teams, Jira, Trello, git, and more.",
 	"keywords": [
 		"chat",
