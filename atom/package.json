{
<<<<<<< HEAD
  "name": "CodeStream",
  "main": "./lib/codestream",
  "version": "0.0.0",
  "description": "Better teamwork, better code",
  "keywords": [],
  "activationCommands": {},
  "repository": "",
  "license": "MIT",
  "engines": {
    "atom": ">=1.0.0 <2.0.0"
  },
  "scripts": {
    "prettify": "prettier --config .prettierrc --write ./{lib,spec}/*.js ./{lib,spec}/**/*.js ./package.json ./.prettierrc"
  },
  "deserializers": {
    "codestream/CodestreamView": "deserializeCodestreamView"
  },
  "consumedServices": {
    "status-bar": {
      "versions": {
        "^1.0.0": "consumeStatusBar"
      }
    }
  },
  "atomTranspilers": [
    {
      "glob": "{lib,spec}/**/*.js",
      "transpiler": "atom-babel6-transpiler",
      "options": {
        "babel": {
          "presets": [
            "es2015",
            "react"
          ],
          "plugins": [
            "transform-object-rest-spread",
            [
              "transform-class-properties",
              {
                "spec": true
              }
            ]
          ],
          "babelrc": false
        }
      }
    }
  ],
  "dependencies": {
    "classnames": "^2.2.5",
    "dexie": "^2.0.1",
    "moment": "^2.19.3",
    "nodegit": "^0.20.3",
    "prop-types": "^15.6.0",
    "pubnub": "^4.19.0",
    "react": "^16.0.0",
    "react-contenteditable": "^2.0.5",
    "react-dom": "^16.0.0",
    "react-gravatar": "^2.6.3",
    "react-intl": "^2.4.0",
    "react-redux": "^5.0.6",
    "redux": "^3.7.2",
    "redux-devtools-extension": "^2.13.2",
    "redux-thunk": "^2.2.0",
    "underscore-plus": "^1.6.6",
    "username": "^3.0.0"
  },
  "devDependencies": {
    "atom-babel6-transpiler": "^1.1.2",
    "babel-plugin-transform-class-properties": "^6.24.1",
    "babel-plugin-transform-object-rest-spread": "^6.26.0",
    "babel-preset-es2015": "^6.24.1",
    "babel-preset-react": "^6.24.1",
    "enzyme": "^3.1.0",
    "enzyme-adapter-react-16": "^1.0.2",
    "prettier": "^1.7.4",
    "sinon": "^4.1.3"
  }
=======
	"name": "CodeStream",
	"main": "./lib/codestream",
	"version": "0.0.0",
	"description": "Better teamwork, better code",
	"keywords": [],
	"activationCommands": {},
	"repository": "",
	"license": "MIT",
	"engines": {
		"atom": ">=1.0.0 <2.0.0"
	},
	"scripts": {
		"prettify":
			"prettier --config .prettierrc --write ./{lib,spec}/*.js ./{lib,spec}/**/*.js ./package.json ./.prettierrc"
	},
	"deserializers": {
		"codestream/CodestreamView": "deserializeCodestreamView"
	},
	"consumedServices": {
		"status-bar": {
			"versions": {
				"^1.0.0": "consumeStatusBar"
			}
		}
	},
	"atomTranspilers": [
		{
			"glob": "{lib,spec}/**/*.js",
			"transpiler": "atom-babel6-transpiler",
			"options": {
				"babel": {
					"presets": ["es2015", "react"],
					"plugins": [
						"transform-object-rest-spread",
						[
							"transform-class-properties",
							{
								"spec": true
							}
						]
					],
					"babelrc": false
				}
			}
		}
	],
	"dependencies": {
		"classnames": "^2.2.5",
		"dexie": "^2.0.1",
		"moment": "^2.19.3",
		"prop-types": "^15.6.0",
		"pubnub": "^4.19.0",
		"react": "^16.0.0",
		"react-contenteditable": "^2.0.5",
		"react-dom": "^16.0.0",
		"react-gravatar": "^2.6.3",
		"react-intl": "^2.4.0",
		"react-redux": "^5.0.6",
		"redux": "^3.7.2",
		"redux-devtools-extension": "^2.13.2",
		"redux-thunk": "^2.2.0",
		"underscore-plus": "^1.6.6",
		"username": "^3.0.0"
	},
	"devDependencies": {
		"atom-babel6-transpiler": "^1.1.2",
		"babel-plugin-transform-class-properties": "^6.24.1",
		"babel-plugin-transform-object-rest-spread": "^6.26.0",
		"babel-preset-es2015": "^6.24.1",
		"babel-preset-react": "^6.24.1",
		"enzyme": "^3.1.0",
		"enzyme-adapter-react-16": "^1.0.2",
		"prettier": "^1.7.4",
		"sinon": "^4.1.3"
	}
>>>>>>> a1c43a49
}<|MERGE_RESOLUTION|>--- conflicted
+++ resolved
@@ -1,84 +1,4 @@
 {
-<<<<<<< HEAD
-  "name": "CodeStream",
-  "main": "./lib/codestream",
-  "version": "0.0.0",
-  "description": "Better teamwork, better code",
-  "keywords": [],
-  "activationCommands": {},
-  "repository": "",
-  "license": "MIT",
-  "engines": {
-    "atom": ">=1.0.0 <2.0.0"
-  },
-  "scripts": {
-    "prettify": "prettier --config .prettierrc --write ./{lib,spec}/*.js ./{lib,spec}/**/*.js ./package.json ./.prettierrc"
-  },
-  "deserializers": {
-    "codestream/CodestreamView": "deserializeCodestreamView"
-  },
-  "consumedServices": {
-    "status-bar": {
-      "versions": {
-        "^1.0.0": "consumeStatusBar"
-      }
-    }
-  },
-  "atomTranspilers": [
-    {
-      "glob": "{lib,spec}/**/*.js",
-      "transpiler": "atom-babel6-transpiler",
-      "options": {
-        "babel": {
-          "presets": [
-            "es2015",
-            "react"
-          ],
-          "plugins": [
-            "transform-object-rest-spread",
-            [
-              "transform-class-properties",
-              {
-                "spec": true
-              }
-            ]
-          ],
-          "babelrc": false
-        }
-      }
-    }
-  ],
-  "dependencies": {
-    "classnames": "^2.2.5",
-    "dexie": "^2.0.1",
-    "moment": "^2.19.3",
-    "nodegit": "^0.20.3",
-    "prop-types": "^15.6.0",
-    "pubnub": "^4.19.0",
-    "react": "^16.0.0",
-    "react-contenteditable": "^2.0.5",
-    "react-dom": "^16.0.0",
-    "react-gravatar": "^2.6.3",
-    "react-intl": "^2.4.0",
-    "react-redux": "^5.0.6",
-    "redux": "^3.7.2",
-    "redux-devtools-extension": "^2.13.2",
-    "redux-thunk": "^2.2.0",
-    "underscore-plus": "^1.6.6",
-    "username": "^3.0.0"
-  },
-  "devDependencies": {
-    "atom-babel6-transpiler": "^1.1.2",
-    "babel-plugin-transform-class-properties": "^6.24.1",
-    "babel-plugin-transform-object-rest-spread": "^6.26.0",
-    "babel-preset-es2015": "^6.24.1",
-    "babel-preset-react": "^6.24.1",
-    "enzyme": "^3.1.0",
-    "enzyme-adapter-react-16": "^1.0.2",
-    "prettier": "^1.7.4",
-    "sinon": "^4.1.3"
-  }
-=======
 	"name": "CodeStream",
 	"main": "./lib/codestream",
 	"version": "0.0.0",
@@ -129,6 +49,7 @@
 		"classnames": "^2.2.5",
 		"dexie": "^2.0.1",
 		"moment": "^2.19.3",
+        "nodegit": "^0.20.3",
 		"prop-types": "^15.6.0",
 		"pubnub": "^4.19.0",
 		"react": "^16.0.0",
@@ -154,5 +75,4 @@
 		"prettier": "^1.7.4",
 		"sinon": "^4.1.3"
 	}
->>>>>>> a1c43a49
 }