--- conflicted
+++ resolved
@@ -1,14 +1,11 @@
 # Change Log
 
-<<<<<<< HEAD
-=======
 ## [7.0.2] - 2020-4-14
 
 ### Fixed
 
 - Fixes an issue with codemarks not appearing in the Current File view for uncommitted files
 
->>>>>>> dc7d021d
 ## [7.0.1] - 2020-4-10
 
 ### Added
