--- conflicted
+++ resolved
@@ -1,11 +1,7 @@
 ﻿<?xml version="1.0" encoding="utf-8"?>
 <PackageManifest Version="2.0.0" xmlns="http://schemas.microsoft.com/developer/vsx-schema/2011" xmlns:d="http://schemas.microsoft.com/developer/vsx-schema-design/2011">
   <Metadata>
-<<<<<<< HEAD
-    <Identity Id="codestream-vs" Version="14.16.1.0" Language="en-US" Publisher="New Relic" />
-=======
     <Identity Id="codestream-vs" Version="14.17.0.0" Language="en-US" Publisher="New Relic" />
->>>>>>> df149e6d
     <!-- DisplayName maxLength=50 -->
     <DisplayName>New Relic CodeStream - GitHub, GitLab PRs &amp; Review</DisplayName>
     <Description xml:space="preserve">GitHub pull requests, GitLab merge requests, and code reviews in your IDE. Eliminate context-switching. Integrates with New Relic observability, Bitbucket, Slack, MS Teams, Jira, Trello and more.</Description>
