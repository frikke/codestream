--- conflicted
+++ resolved
@@ -307,11 +307,7 @@
 	};
 
 	postVersion = () => {
-<<<<<<< HEAD
 		const text = "This is CodeStream version " + this.props.pluginVersion + ".";
-=======
-		const text = "Version info goes here.";
->>>>>>> fcfc1d57
 		this.submitSystemPost(text);
 		return true;
 	};
