"use strict";
import * as qs from "querystring";

import { flatten } from "lodash-es";
import { URI } from "vscode-uri";
import {
	BitbucketBoard,
	BitbucketCard,
	BitbucketCreateCardRequest,
	BitbucketCreateCardResponse,
	BitbucketParticipantRole,
	CreateThirdPartyCardRequest,
	DidChangePullRequestCommentsNotificationType,
	FetchAssignableUsersAutocompleteRequest,
	FetchAssignableUsersResponse,
	FetchThirdPartyBoardsRequest,
	FetchThirdPartyBoardsResponse,
	FetchThirdPartyCardsRequest,
	FetchThirdPartyCardsResponse,
	FetchThirdPartyCardWorkflowRequest,
	FetchThirdPartyCardWorkflowResponse,
	FetchThirdPartyPullRequestCommitsResponse,
	FetchThirdPartyPullRequestFilesResponse,
	FetchThirdPartyPullRequestRequest,
	FetchThirdPartyPullRequestResponse,
	GetMyPullRequestsRequest,
	GetMyPullRequestsResponse,
	MoveThirdPartyCardRequest,
	MoveThirdPartyCardResponse,
	ProviderGetForkedReposResponse,
	ThirdPartyDisconnect,
	ThirdPartyProviderCard,
	ThirdPartyPullRequestComments,
} from "@codestream/protocols/agent";
import { CSBitbucketProviderInfo } from "@codestream/protocols/api";

import { GitRemoteLike } from "git/gitService";
import { SessionContainer } from "../container";
import { toRepoName } from "../git/utils";
import { Logger } from "../logger";
import { Dates, log, lspProvider } from "../system";
import { Directive, Directives } from "./directives";
import {
	ApiResponse,
	getOpenedRepos,
	getRemotePaths,
	ProviderCreatePullRequestRequest,
	ProviderCreatePullRequestResponse,
	ProviderGetRepoInfoResponse,
	ProviderPullRequestInfo,
	PullRequestComment,
	ThirdPartyProviderSupportsIssues,
	ThirdPartyProviderSupportsPullRequests,
} from "./provider";
import { ThirdPartyIssueProviderBase } from "./thirdPartyIssueProviderBase";
import { toUtcIsoNow } from "@codestream/utils/system/date";

interface BitbucketRepo {
	uuid: string;
	full_name: string;
	path: string;
	owner: {
		display_name: string;
		links: {
			self: {
				href: string;
			};
			avatar: {
				href: string;
			};
			html: {
				href: string;
			};
		};
		type: string;
		uuid: string;
		account_id: string;
		nickname: string;
		username: string;
	};
	has_issues: boolean;
	mainbranch?: {
		name?: string;
		type?: string;
	};
	parent?: any;
}

interface BitbucketCurrentUser {
	display_name: string;
	links: {
		self: {
			href: string;
		};
		avatar: {
			href: string;
		};
		repositories: {
			href: string;
		};
		snippets: {
			href: string;
		};
		html: {
			href: string;
		};
		hooks: {
			href: string;
		};
	};
	created_on: string;
	type: string;
	uuid: string;
	username: string;
	is_staff: boolean;
	account_id: string;
	nickname: string;
	account_status: string;
}

interface BitbucketAuthor {
	type: string;
	raw: string;
	user: {
		account_id: string;
		display_name: string;
		links?: {
			self?: {
				href: string;
			};
			avatar?: {
				href: string;
			};
			html?: {
				href: string;
			};
		};
		type: string;
		uuid: string;
		nickname: string;
	};
}

interface BitbucketWorkspacesRequestResponse {
	type: string;
	user: {
		display_name: string;
		links: {
			avatar: {
				href: string;
			};
		};
		type: string;
		uuid: string;
		account_id: string;
		nickname: string;
	};
	workspace: {
		type: string;
		uuid: string;
		name: string;
		slug: string;
		links: {
			avatar: {
				href: string;
			};
		};
	};
	links: {
		self: {
			href: string;
		};
	};
	added_on: string;
	permission: string;
	last_accessed: string;
}
[];

interface BitbucketReposInWorkspace {
	type: string;
	full_name: string;
	links: {
		self: {
			href: string;
		};
		html: {
			href: string;
		};
		avatar: {
			href: string;
		};
		pullrequests: {
			href: string;
		};
		commits: {
			href: string;
		};
		forks: {
			href: string;
		};
		watchers: {
			href: string;
		};
		branches: {
			href: string;
		};
		tags: {
			href: string;
		};
		downloads: {
			href: string;
		};
		source: {
			href: string;
		};
		clone: [
			{
				name: string;
				href: string;
			},
			{
				name: string;
				href: string;
			}
		];
		hooks: {
			href: string;
		};
	};
	name: string;
	slug: string;
	description: string;
	scm: string;
	website: null;
	owner: {
		display_name: string;
		links: {
			self: {
				href: string;
			};
			avatar: {
				href: string;
			};
			html: {
				href: string;
			};
		};
		type: string;
		uuid: string;
		account_id: string;
		nickname: string;
	};
	workspace: {
		type: string;
		uuid: string;
		name: string;
		slug: string;
		links: {
			avatar: {
				href: string;
			};
			html: {
				href: string;
			};
			self: {
				href: string;
			};
		};
	};
	is_private: false;
	project: {
		type: string;
		key: string;
		uuid: string;
		name: string;
		links: {
			self: {
				href: string;
			};
			html: {
				href: string;
			};
			avatar: {
				href: string;
			};
		};
	};
	fork_policy: string;
	created_on: string;
	updated_on: string;
	size: number;
	language: string;
	has_issues: boolean;
	has_wiki: boolean;
	uuid: string;
	mainbranch: {
		name: string;
		type: string;
	};
	override_settings: {
		default_merge_strategy: boolean;
		branching_model: boolean;
	};
}

interface BitbucketRepoFull extends BitbucketRepo {
	type?: string;
	full_name: string;
	isApproved?: boolean;
	isRequested?: boolean;
	links: {
		self: {
			href: string;
		};
		html: {
			href: string;
		};
		avatar: {
			href: string;
		};
		pullrequests: {
			href: string;
		};
		commits: {
			href: string;
		};
		forks: {
			href: string;
		};
		watchers: {
			href: string;
		};
		branches: {
			href: string;
		};
		tags: {
			href: string;
		};
		downloads: {
			href: string;
		};
		source: {
			href: string;
		};
		clone: [
			{
				name: string;
				href: string;
			},
			{
				name: string;
				href: string;
			}
		];
		hooks: {
			href: string;
		};
	};
	/* The name of the repository */
	name: string;
	slug: string;
	description: string;
	scm: string;
	website: string;

	workspace: {
		type: string;
		uuid: string;
		name: string;
		slug: string;
		links: {
			avatar: {
				href: string;
			};
			html: {
				href: string;
			};
			self: {
				href: string;
			};
		};
	};
	is_private: boolean;
	project: {
		type: string;
		key: string;
		uuid: string;
		name: string;
		links: {
			self: {
				href: string;
			};
			html: {
				href: string;
			};
			avatar: {
				href: string;
			};
		};
	};
	fork_policy: string;
	created_on: Date;
	updated_on: Date;
	size: number;
	language: string;
	has_issues: boolean;
	has_wiki: boolean;
	uuid: string;
	mainbranch: {
		name: string;
		type: string;
	};
	override_settings: {
		default_merge_strategy: boolean;
		branching_model: boolean;
	};
	author: BitbucketAuthor;
	participants: BitbucketUnfilteredParticipants[];
	reviewers?: BitbucketReviewers[];
}

interface BitbucketPullRequestComment2 {
	id: number;
	author: {
		login: string;
	};
	deleted: boolean;
	inline: {
		from: number | undefined;
		to: number | undefined;
		path: string;
	};
	type: string;
	file: string;
	bodyHtml: string;
	bodyText: string;
	state: string;
	parent?: {
		id: number;
	};
	replies?: BitbucketPullRequestComment2[];
}

interface BitbucketMergeRequest {
	message: string;
	close_source_branch?: boolean;
	merge_strategy?: string;
}

interface BitbucketSubmitReviewRequestResponse {
	approved: boolean;
	state: string;
	participated_on: Date;
	user: {
		uuid: string;
		links: {
			avatar: {
				href: string;
			};
		};
	};
}

interface BitbucketSubmitReviewRequest {
	type: string;
}

interface BitbucketDeclinePullRequest {
	type: string;
}

interface BitBucketCreateCommentRequest {
	content: {
		raw: string;
	};
	inline?: {
		to: number;
		path: string;
	};
	parent?: {
		id: number;
	};
}

interface TimelineItem {
	pull_request: {
		type: string;
		id: number;
		title: string;
		links: {
			self: {
				href: string;
			};
			html: {
				href: string;
			};
		};
	};
	comment: {
		id: number;
		created_on: string;
		updated_on: string;
		content: {
			type: string;
			raw: string;
			markup: string;
			html: string;
		};
		user: {
			display_name: string;
			links: {
				self: {
					href: string;
				};
				avatar: {
					href: string;
				};
				html: {
					href: string;
				};
			};
			type: string;
			uuid: string;
			account_id: string;
			nickname: string;
		};
		deleted: boolean;
		inline?: {};
		type: string;
		links: {
			self: {
				href: string;
			};
			html: {
				href: string;
			};
		};
		pullrequest: {
			type: string;
			id: number;
			title: string;
			links: {
				self: {
					href: string;
				};
				html: {
					href: string;
				};
			};
		};
	};
}

interface BitbucketPullRequestComment {
	id: number;
	created_on: string;
	content: {
		raw: string;
		html: string;
	};
	user: {
		account_id: string;
		display_name: string;
		nickname: string;
		links?: {
			avatar?: {
				href?: string;
			};
		};
	};
	deleted: boolean;
	inline?: {
		from?: number | undefined;
		to?: number | undefined;
		path?: string;
	};
	type: string;
	file?: string;
	bodyHtml?: string;
	bodyText?: string;
	state?: string;
	parent?: {
		id: number;
	};
	children?: [BitbucketPullRequestComment];
}
interface BitbucketPullRequestCommit {
	abbreviatedOid: string;
	/* Author & Committer are the same for Bitbucket */
	author: BitbucketAuthor;
	/* Author & Committer are the same for Bitbucket */
	committer: BitbucketAuthor;
	message: string;
	date: string;
	hash: string;
	links: {
		html: string;
	};
}

interface BitbucketPermission {
	permission: string;
	repository: BitbucketRepo;
}

interface BitbucketUser {
	uuid: string;
	display_name: string;
	account_id: string;
	username: string;
}

interface BitbucketWorkspaceMembers {
	type?: string;
	user: {
		display_name: string;
		links: {
			self: {
				href: string;
			};
			avatar: {
				href: string;
			};
			html: {
				href: string;
			};
		};
		type: string;
		uuid: string;
		account_id: string;
		nickname: string;
	};
	workspace?: {
		type: string;
		uuid: string;
		name: string;
		slug: string;
		links: {
			avatar: {
				href: string;
			};
			html: {
				href: string;
			};
			self: {
				href: string;
			};
		};
	};
	links?: {
		self: {
			href: string;
		};
	};
}
[];

interface BitbucketReviewers {
	display_name: string;
	links: {
		self: {
			href: string;
		};
		avatar: {
			href: string;
		};
		html: {
			href: string;
		};
	};
	type: string;
	uuid: string;
	account_id: string;
	nickname: string;
}
[];

interface BitbucketUpdateReviewerRequest {
	reviewers: BitbucketReviewers[];
}

interface BitbucketMergeRequestResponse {
	comment_count: number;
	task_count: number;
	type: string;
	id: number;
	title: string;
	description: string;
	rendered: {
		title: {
			type: string;
			raw: string;
			markup: string;
			html: string;
		};
		description: {
			type: string;
			raw: string;
			markup: string;
			html: string;
		};
	};
	state: string;
	merge_commit: {
		type: string;
		hash: string;
		date: string;
		author: {
			type: string;
			raw: string;
			user: {
				display_name: string;
				links: {
					avatar: {
						href: string;
					};
				};
				type: string;
				uuid: string;
				account_id: string;
				nickname: string;
			};
		};
		message: string;
		summary: {
			type: string;
			raw: string;
			markup: string;
			html: string;
		};
		links: {
			html: {
				href: string;
			};
		};
	};
	close_source_branch: false;
	closed_by: {
		display_name: string;
		links: {
			avatar: {
				href: string;
			};
		};
		type: string;
		uuid: string;
		account_id: string;
		nickname: string;
	};
	author: BitbucketAuthor;
	reason: string;
	created_on: string;
	updated_on: string;
	closed_on: string;
	destination: {
		branch: {
			name: string;
		};
		commit: {
			type: string;
			hash: string;
			links: {
				self: {
					href: string;
				};
				html: {
					href: string;
				};
			};
		};
		repository: {
			type: string;
			full_name: string;
			links: {
				avatar: {
					href: string;
				};
			};
			name: string;
			uuid: string;
		};
	};
	source: {
		branch: {
			name: string;
		};
		commit: {
			type: string;
			hash: string;
			links: {
				html: {
					href: string;
				};
			};
		};
		repository: {
			type: string;
			full_name: string;
			links: {
				avatar: {
					href: string;
				};
			};
			name: string;
			uuid: string;
		};
	};
	reviewers: BitbucketReviewers[];
	participants: BitbucketUnfilteredParticipants[];
	links: {
		html: {
			href: string;
		};
	};
	summary: {
		type: string;
		raw: string;
		markup: string;
		html: string;
	};
}

interface BitbucketUserPermissionsRequest {
	repository: {
		type: string;
		full_name: string;
		links: {
			self: {
				href: string;
			};
			html: {
				href: string;
			};
			avatar: {
				href: string;
			};
		};
		name: string;
		uuid: string;
	};
	type: string;
	permission: string;
	user: {
		display_name: string;
		links: {
			self: {
				href: string;
			};
			avatar: {
				href: string;
			};
			html: {
				href: string;
			};
		};
		type: string;
		uuid: string;
		account_id: string;
		nickname: string;
	};
}
[];

interface BitbucketRepositoriesRequestResponse {
	type: string;
	full_name: string;
	links: {
		avatar: {
			href: string;
		};
	};
	name: string;
	slug: string;
	description: string;
	scm: string;
	owner: {
		display_name: string;
		links: {
			avatar: {
				href: string;
			};
		};
		type: string;
		uuid: string;
		account_id: string;
		nickname: string;
	};
	workspace: {
		type: string;
		uuid: string;
		name: string;
		slug: string;
		links: {
			avatar: {
				href: string;
			};
		};
	};
	is_private: boolean;
	project: {
		type: string;
		key: string;
		uuid: string;
		name: string;
		links: {
			avatar: {
				href: string;
			};
		};
	};
	fork_policy: string;
	created_on: string;
	updated_on: string;
	size: number;
	language: string;
	has_issues: boolean;
	has_wiki: boolean;
	uuid: string;
	mainbranch: {
		name: string;
		type: string;
	};
	override_settings: {
		default_merge_strategy: boolean;
		branching_model: boolean;
	};
}
[];

interface BitbucketPullRequests {
	comment_count: number;
	task_count: number;
	type: string;
	id: number;
	title: string;
	description: string;
	state: string;
	merge_commit: null;
	close_source_branch: boolean;
	closed_by: null;
	author: {
		display_name: string;
		links: {
			avatar: {
				href: string;
			};
		};
		type: string;
		uuid: string;
		account_id: string;
		nickname: string;
	};
	reason: string;
	created_on: string;
	updated_on: string;
	destination: {
		branch: {
			name: string;
		};
		commit: {
			type: string;
			hash: string;
			links: {
				html: {
					href: string;
				};
			};
		};
		repository: {
			type: string;
			full_name: string;
			links: {
				avatar: {
					href: string;
				};
			};
			name: string;
			uuid: string;
		};
	};
	source: {
		branch: {
			name: string;
		};
		commit: {
			type: string;
			hash: string;
			links: {
				html: {
					href: string;
				};
			};
		};
		repository: {
			type: string;
			full_name: string;
			links: {
				avatar: {
					href: string;
				};
			};
			name: string;
			uuid: string;
		};
	};
	links: {
		html: {
			href: string;
		};
	};
	summary: {
		type: string;
		raw: string;
		markup: string;
		html: string;
	};
}
[];

interface BitbucketPullRequest {
	comment_count: number;
	task_count: number;
	type: string;
	id: number;
	title: string;
	description: string;
	rendered: {
		title: {
			type: string;
			raw: string;
			markup: string;
			html: string;
		};
		description: {
			type: string;
			raw: string;
			markup: string;
			html: string;
		};
	};
	state: string;
	merge_commit?: {
		type: string;
		hash: string;
		links: {
			html: {
				href: string;
			};
		};
	};
	close_source_branch?: boolean;
	closed_by?: {
		display_name: string;
		links: {
			avatar: {
				href: string;
			};
			html: {
				href: string;
			};
		};
		type: string;
		uuid: string;
		account_id: string;
		nickname: string;
	};
	author: {
		display_name: string;
		links: {
			avatar: {
				href: string;
			};
			html: {
				href: string;
			};
		};
		type: string;
		uuid: string;
		account_id: string;
		nickname: string;
	};
	reason: string;
	created_on: string;
	updated_on: string;
	destination: {
		branch: {
			name: string;
		};
		commit: {
			type: string;
			hash: string;
			links: {
				html: {
					href: string;
				};
			};
		};
		repository: {
			type: string;
			full_name: string;
			links: {
				avatar: {
					href: string;
				};
				html: {
					href: string;
				};
			};
			name: string;
			uuid: string;
		};
	};
	source: {
		branch: {
			name: string;
		};
		commit: {
			type: string;
			hash: string;
			links: {
				html: {
					href: string;
				};
			};
		};
		repository: {
			type: string;
			full_name: string;
			links: {
				avatar: {
					href: string;
				};
				html: {
					href: string;
				};
			};
			name: string;
			uuid: string;
		};
	};
	reviewers?: BitbucketReviewers[];
	participants: BitbucketUnfilteredParticipants[];
	links: {
		html: {
			href: string;
		};
	};
	summary: {
		type: string;
		raw: string;
		markup: string;
		html: string;
	};
}

interface BitbucketUpdateDescription {
	description: string;
}

export interface BitbucketUnfilteredParticipants {
	type?: string;
	user: {
		display_name: string;
		links: {
			avatar: {
				href: string;
			};
		};
		type?: string;
		uuid: string;
		account_id: string;
		nickname: string;
	};
	role: BitbucketParticipantRole;
	approved: boolean;
	state?: string; //"approved" | "changes_requested"
	participated_on: string;
}
[];

interface BitbucketUpdateTitleRequest {
	title: string;
}

interface BitbucketDiffStat {
	type: string;
	lines_added: number;
	lines_removed: number;
	status: string;
	old: {
		path: string;
		type: string;
		escaped_path: string;
		links: {
			self: {
				href: string;
			};
		};
	};
	new: {
		path: string;
		type: string;
		escaped_path: string;
		links: {
			self: {
				href: string;
			};
		};
	};
}

interface BitbucketCodeBlock {}

interface BitbucketValues<T> {
	values: T;
	next: string;
}
/**
 * BitBucket provider
 * @see https://developer.atlassian.com/bitbucket/api/2/reference/
 */
@lspProvider("bitbucket")
export class BitbucketProvider
	extends ThirdPartyIssueProviderBase<CSBitbucketProviderInfo>
	implements ThirdPartyProviderSupportsIssues, ThirdPartyProviderSupportsPullRequests
{
	private _knownRepos = new Map<string, BitbucketRepo>();
	private _reposWithIssues: BitbucketRepo[] = [];
	private _currentBitbucketUsers = new Map<string, BitbucketCurrentUser>();

	get displayName() {
		return "Bitbucket";
	}

	get name() {
		return "bitbucket";
	}

	get headers() {
		return {
			Authorization: `Bearer ${this.accessToken}`,
			"Content-Type": "application/json",
		};
	}

	async getCurrentUser(): Promise<BitbucketCurrentUser> {
		await this.ensureConnected();

		const data = await this.get<BitbucketCurrentUser>(`/user`);

		const currentUser = {
			display_name: data.body.display_name,
			links: {
				self: {
					href: data.body.links.self.href,
				},
				avatar: {
					href: data.body.links.avatar.href,
				},
				repositories: {
					href: data.body.links.repositories.href,
				},
				snippets: {
					href: data.body.links.snippets.href,
				},
				html: {
					href: data.body.links.html.href,
				},
				hooks: {
					href: data.body.links.hooks.href,
				},
			},
			created_on: data.body.created_on,
			type: data.body.type,
			uuid: data.body.uuid,
			username: data.body.username,
			is_staff: data.body.is_staff,
			account_id: data.body.account_id,
			nickname: data.body.nickname,
			account_status: data.body.account_status,
		};
		return currentUser;
	}

	getPRExternalContent(comment: PullRequestComment) {
		return {
			provider: {
				name: this.displayName,
				icon: this.name,
				id: this.providerConfig.id,
			},
			subhead: `#${comment.pullRequest.id}`,
			actions: [
				{
					label: "Open Comment",
					uri: comment.url,
				},
				{
					label: `Open Merge Request #${comment.pullRequest.id}`,
					uri: comment.pullRequest.url,
				},
			],
		};
	}

	async onConnected(providerInfo?: CSBitbucketProviderInfo) {
		super.onConnected(providerInfo);
		this._knownRepos = new Map<string, BitbucketRepo>();
	}

	@log()
	async onDisconnected(request?: ThirdPartyDisconnect) {
		this._knownRepos.clear();
		this._reposWithIssues = [];
		this._pullRequestCache.clear();
		return super.onDisconnected(request);
	}

	@log()
	async getBoards(request?: FetchThirdPartyBoardsRequest): Promise<FetchThirdPartyBoardsResponse> {
		void (await this.ensureConnected());

		const openRepos = await getOpenedRepos<BitbucketRepo>(
			r => r.domain === "bitbucket.org",
			p => this.get<BitbucketRepo>(`/repositories/${p}`),
			this._knownRepos
		);

		let boards: BitbucketBoard[];
		if (openRepos.size > 0) {
			const bitbucketRepos = Array.from(openRepos.values());
			boards = bitbucketRepos
				.filter(r => r.has_issues)
				.map(r => ({
					id: r.uuid,
					name: r.full_name,
					apiIdentifier: r.full_name,
					path: r.path,
					singleAssignee: true, // bitbucket issues only allow one assignee
				}));
		} else {
			let bitbucketRepos: BitbucketRepo[] = [];
			try {
				let apiResponse = await this.get<BitbucketValues<BitbucketPermission[]>>(
					`/user/permissions/repositories?${qs.stringify({
						fields: "+values.repository.has_issues",
					})}`
				);
				bitbucketRepos = apiResponse.body.values.map(p => p.repository);
				while (apiResponse.body.next) {
					apiResponse = await this.get<BitbucketValues<BitbucketPermission[]>>(
						apiResponse.body.next
					);
					bitbucketRepos = bitbucketRepos.concat(apiResponse.body.values.map(p => p.repository));
				}
			} catch (err) {
				Logger.error(err);
				debugger;
			}
			bitbucketRepos = bitbucketRepos.filter(r => r.has_issues);
			this._reposWithIssues = [...bitbucketRepos];
			boards = bitbucketRepos.map(r => {
				return {
					...r,
					id: r.uuid,
					name: r.full_name,
					apiIdentifier: r.full_name,
					singleAssignee: true, // bitbucket issues only allow one assignee
				};
			});
		}

		return { boards };
	}

	// FIXME -- implement this
	async getCardWorkflow(
		request: FetchThirdPartyCardWorkflowRequest
	): Promise<FetchThirdPartyCardWorkflowResponse> {
		return { workflow: [] };
	}

	@log()
	async getCards(request: FetchThirdPartyCardsRequest): Promise<FetchThirdPartyCardsResponse> {
		void (await this.ensureConnected());

		const cards: ThirdPartyProviderCard[] = [];
		if (this._reposWithIssues.length === 0) await this.getBoards();
		await Promise.all(
			this._reposWithIssues.map(async repo => {
				const { body } = await this.get<{ uuid: string; [key: string]: any }>(
					`/repositories/${repo.full_name}/issues`
				);
				// @ts-ignore
				body.values.forEach(card => {
					cards.push({
						id: card.id,
						url: card.links.html.href,
						title: card.title,
						modifiedAt: new Date(card.updated_on).getTime(),
						tokenId: card.id,
						body: card.content ? card.content.raw : "",
					});
				});
			})
		);
		return { cards };
	}

	@log()
	async createCard(request: CreateThirdPartyCardRequest) {
		void (await this.ensureConnected());

		const data = request.data as BitbucketCreateCardRequest;
		const cardData: { [key: string]: any } = {
			title: data.title,
			content: {
				raw: data.description,
				markup: "markdown",
			},
		};
		if (data.assignee) {
			cardData.assignee = { uuid: data.assignee.uuid };
		}
		const response = await this.post<{}, BitbucketCreateCardResponse>(
			`/repositories/${data.repoName}/issues`,
			cardData
		);
		let card = response.body;
		let issueResponse;
		try {
			const strippedPath = card.links.self.href.split(this.baseUrl)[1];
			issueResponse = await this.get<BitbucketCard>(strippedPath);
		} catch (err) {
			Logger.error(err);
			return card;
		}
		card = issueResponse.body;
		card.url = card.links.html!.href;
		return card;
	}

	@log()
	async moveCard(request: MoveThirdPartyCardRequest): Promise<MoveThirdPartyCardResponse> {
		return { success: false };
	}

	private async getMemberId() {
		const userResponse = await this.get<{ uuid: string; [key: string]: any }>(`/user`);

		return userResponse.body.uuid;
	}

	@log()
	async getAssignableUsers(request: { boardId: string }) {
		void (await this.ensureConnected());

		try {
			const repoResponse = await this.get<BitbucketRepo>(`/repositories/${request.boardId}`);
			if (repoResponse.body.owner.type === "team") {
				let members: BitbucketUser[] = [];
				let apiResponse = await this.get<BitbucketValues<BitbucketUser[]>>(
					`/users/${repoResponse.body.owner.username}/members`
				);
				members = apiResponse.body.values;
				while (apiResponse.body.next) {
					apiResponse = await this.get<BitbucketValues<BitbucketUser[]>>(apiResponse.body.next);
					members = members.concat(apiResponse.body.values);
				}

				return {
					users: members.map(u => ({ ...u, id: u.account_id, displayName: u.display_name })),
				};
			} else {
				const userResponse = await this.get<BitbucketUser>("/user");
				const user = userResponse.body;
				return { users: [{ ...user, id: user.account_id, displayName: user.display_name }] };
			}
		} catch (ex) {
			Logger.error(ex);
			return { users: [] };
		}
	}

	@log()
	async getAssignableUsersAutocomplete(
		request: FetchAssignableUsersAutocompleteRequest
	): Promise<FetchAssignableUsersResponse> {
		return { users: [] };
	}

	private isPRApproved = (participants: BitbucketUnfilteredParticipants[]) => {
		//returns false or true
		if (participants.length) {
			const participantLength = participants.length;
			const approvedParticipants = participants.filter(
				(_: { approved: boolean; state?: string }) => _.approved && _.state === "approved"
			);
			const isApproved = participantLength == approvedParticipants?.length;
			return isApproved;
		}
		return false;
	};

	private excludeNonActiveParticipants = (participants: BitbucketUnfilteredParticipants[]) => {
		const nonReviewers = participants.filter(
			(_: { role: BitbucketParticipantRole }) => _.role !== BitbucketParticipantRole.Reviewer
		);
		const filteredParticipants = nonReviewers.filter((_: { state?: string }) => _.state !== null);
		return filteredParticipants;
	};

	private separateReviewers = (participants: BitbucketUnfilteredParticipants[]) => {
		const reviewers = participants.filter(
			(_: { role: BitbucketParticipantRole }) => _.role !== BitbucketParticipantRole.Participant
		);
		return reviewers;
	};

	private isChangesRequested = (participants: any) => {
		if (participants.length) {
			const changesRequestedParticipants = participants.filter(
				(_: { approved: boolean; state?: string }) => !_.approved && _.state === "changes_requested"
			);
			if (changesRequestedParticipants.length) {
				return true;
			}
		}
		return false;
	};

	@log()
	async getPullRequest(
		request: FetchThirdPartyPullRequestRequest
	): Promise<FetchThirdPartyPullRequestResponse> {
		await this.ensureConnected();

		if (request.force) {
			this._pullRequestCache.delete(request.pullRequestId);
		} else {
			const cached = this._pullRequestCache.get(request.pullRequestId);
			if (cached) {
				return cached;
			}
		}
		let response: FetchThirdPartyPullRequestResponse;
		try {
			const { pullRequestId, repoWithOwner } = this.parseId(request.pullRequestId);
			const repoSplit = repoWithOwner.split("/");
			const workspace = repoSplit[0];

			const pr = await this.get<BitbucketPullRequest>(
				`/repositories/${repoWithOwner}/pullrequests/${pullRequestId}`
			);

			const comments = await this.get<BitbucketValues<BitbucketPullRequestComment[]>>(
				`/repositories/${repoWithOwner}/pullrequests/${pullRequestId}/comments?pagelen=100`
			);

			const timeline = await this.get<BitbucketValues<TimelineItem[]>>(
				`/repositories/${repoWithOwner}/pullrequests/${pullRequestId}/activity?pagelen=50`
			);

			const commits = await this.get<BitbucketValues<BitbucketPullRequestCommit[]>>(
				`/repositories/${repoWithOwner}/pullrequests/${pullRequestId}/commits`
			);

			const diffstat = await this.get<BitbucketValues<BitbucketDiffStat[]>>(
				`/repositories/${repoWithOwner}/pullrequests/${pullRequestId}/diffstat`
			);

			const members = await this.get<BitbucketValues<BitbucketWorkspaceMembers[]>>(
				`/workspaces/${workspace}/members`
			);

			//get all users who have a permission of greater than read
			const permissions = await this.get<BitbucketValues<BitbucketUserPermissionsRequest[]>>(
				`/user/permissions/repositories?q=permission>"read"`
			);

			const userResponse = await this.getCurrentUser();

			const isViewerCanUpdate = () => {
				return !!permissions.body.values.find(
					(_: { user: { account_id: string } }) => _.user.account_id === userResponse.account_id
				);
			};

			let lines_added_total = 0;
			let lines_removed_total = 0;
			diffstat.body.values.forEach(diff => {
				lines_added_total += diff.lines_added;
				lines_removed_total += diff.lines_removed;
			});

			const viewerCanUpdate = isViewerCanUpdate();

			const commit_count = commits.body.values.length;

			const listToTree: any = (
				arr: { id: string; replies: any[]; parent: { id: string } }[] = []
			) => {
				let map: any = {};
				let res: any = [];
				for (let i = 0; i < arr.length; i++) {
					if (!arr[i].replies) {
						arr[i].replies = [];
					}
					map[arr[i].id] = i;
					if (!arr[i].parent) {
						res.push(arr[i]);
					} else {
						arr[map[arr[i].parent.id]].replies.push(arr[i]);
					}
				}

				return res;
			};

			const viewer = {
				id: userResponse.account_id,
				login: userResponse.display_name,
				avatarUrl: userResponse.links.avatar.href,
				viewerDidAuthor: userResponse.account_id === pr.body.author.account_id,
			};

			const filterComments = comments.body.values
				.filter(_ => !_.deleted)
				.map((_: BitbucketPullRequestComment) => {
					return this.mapComment(_, viewer.id);
				}) as ThirdPartyPullRequestComments<BitbucketPullRequestComment2>;

			const treeComments = listToTree(filterComments);

			const repoWithOwnerSplit = repoWithOwner.split("/");

			const mappedTimelineItems = timeline.body.values
				.filter(_ => _.comment && !_.comment.deleted && !_.comment.inline)
				.map(_ => {
					return this.mapTimelineComment(_.comment, viewer.id);
				});
			mappedTimelineItems.sort(
				(a: { createdAt: string }, b: { createdAt: string }) =>
					new Date(a.createdAt).getTime() - new Date(b.createdAt).getTime()
			);

			const { repos } = SessionContainer.instance();
			const allRepos = await repos.get();

			const { currentRepo } = await this.getProviderRepo({
				repoName: repoWithOwnerSplit[1].toLowerCase(),
				repoUrl: pr.body.source?.repository?.links?.html?.href.toLowerCase(),
				repos: allRepos.repos,
			});

			const isViewerDidAuthor = () => {
				if (userResponse.account_id === pr.body.author.account_id) {
					return true;
				} else {
					return false;
				}
			};

			const newParticipantsArray = this.excludeNonActiveParticipants(pr.body.participants);
			const newReviewersArray = this.separateReviewers(pr.body.participants);

			const isApproved = this.isPRApproved(newParticipantsArray);

			const viewerDidAuthor = isViewerDidAuthor();

			response = {
				viewer: viewer,
				repository: {
					id: pr.body.id + "",
					url: pr.body.source?.repository?.links?.html?.href,
					// FIXME - we made it conform to GH's PR shape - see PullRequestFilesChanged.tsx
					prRepoId: currentRepo?.id,
					// TODO start
					resourcePath: "",
					rebaseMergeAllowed: true,
					squashMergeAllowed: true,
					mergeCommitAllowed: true,
					viewerDefaultMergeMethod: "MERGE",
					viewerPermission: "READ",
					// TODO end
					repoOwner: repoWithOwnerSplit[0],
					repoName: repoWithOwnerSplit[1],
					providerId: this.providerConfig.id,
					branchProtectionRules: undefined,
					pullRequest: {
						createdAt: pr.body.created_on,
						baseRefOid: pr.body.destination.commit.hash,
						headRefOid: pr.body.source.commit.hash,
						baseRefName: pr.body.destination.branch.name,
						headRefName: pr.body.source.branch.name,
						author: {
							login: pr.body.author.display_name,
							avatarUrl: pr.body.author.links.avatar,
							id: pr.body.author.account_id,
						},
						comments: treeComments || [],
						description: pr.body.description,
						additions: lines_added_total,
						deletions: lines_removed_total,
						number: pr.body.id,
						idComputed: JSON.stringify({
							id: pr.body.id,
							pullRequestId: pr.body.id,
							repoWithOwner: repoWithOwner,
						}),
						providerId: this.providerConfig.id,
						commits: {
							totalCount: commit_count,
						},
						repository: {
							name: repoWithOwnerSplit[1],
							nameWithOwner: repoWithOwner,
							url: pr.body.source?.repository?.links?.html?.href,
							prRepoId: currentRepo?.id,
						},
						state: pr.body.state,
						title: pr.body.title,
						timelineItems: {
							nodes: mappedTimelineItems,
						},
						participants: {
							nodes: newParticipantsArray,
						},
						participantsUnfiltered: {
							nodes: pr.body.participants,
						},
						reviewers: {
							nodes: newReviewersArray,
						},
						members: {
							nodes: members.body.values,
						},
						url: pr.body.links.html.href,
						viewer: viewer,
						viewerDidAuthor: viewerDidAuthor,
						viewerCanUpdate: viewerCanUpdate,
						isApproved: isApproved,
						id: pr.body.id,
						updatedAt: pr.body.updated_on,
					} as any, //TODO: make this work
				},
			};

			this._pullRequestCache.set(request.pullRequestId, response);
		} catch (ex) {
			Logger.error(ex, "getPullRequest", {
				request: request,
			});
			return {
				error: {
					message: ex.message,
				},
			} as any;
		}

		Logger.log("getPullRequest returning", {
			id: request.pullRequestId,
			repository: response.repository.pullRequest.repository,
		});

		return response;
	}

	async mergePullRequest(request: {
		pullRequestId: string;
		repoWithOwner: string;
		mergeMessage: string;
		mergeMethod: string;
		closeSourceBranch?: boolean;
		prParticipants: BitbucketUnfilteredParticipants;
	}): Promise<Directives | undefined | { error: string }> {
		const payload: BitbucketMergeRequest = {
			message: request.mergeMessage,
			merge_strategy: request.mergeMethod,
			close_source_branch: request.closeSourceBranch || false,
		};
		Logger.log(`commenting:pullRequestMerge`, {
			request: request,
			payload: payload,
		});

		try {
			const { pullRequestId, repoWithOwner } = this.parseId(request.pullRequestId);
			const response = await this.post<BitbucketMergeRequest, BitbucketMergeRequestResponse>(
				`/repositories/${repoWithOwner}/pullrequests/${pullRequestId}/merge`,
				payload
			);

			const directives: Directive[] = [
				{
					type: "updatePullRequest",
					data: {
						updatedAt: new Date().getTime() as any,
						state: response.body.state,
					},
				},
			];

			return {
				directives: directives,
			};
		} catch (error) {
			Logger.error(error);
			return { error: error.message };
		}
	}

	async createPullRequestCommentAndClose(request: {
		pullRequestId: string;
		text: string;
	}): Promise<Directives> {
		const directives: any = [];
		const { pullRequestId, repoWithOwner } = this.parseId(request.pullRequestId);

		if (request.text) {
			this.createPullRequestComment(request);
		}

		const payload: { type: string } = {
			type: "pullrequest",
		};

		const response2 = await this.post<BitbucketDeclinePullRequest, BitbucketMergeRequestResponse>(
			`/repositories/${repoWithOwner}/pullrequests/${pullRequestId}/decline`,
			payload
		);

		directives.push({
			type: "updatePullRequest",
			data: {
				state: response2.body.state,
				updatedAt: response2.body.updated_on,
			},
		});

		return this.handleResponse(request.pullRequestId, {
			directives: directives,
		});
	}

	async updatePullRequestBody(request: {
		pullRequestId: string;
		id?: string;
		body: string;
	}): Promise<Directives> {
		const payload: { description: string } = {
			description: request.body,
		};

		Logger.log(`commenting:updatingPRDescription`, {
			request: request,
			payload: payload,
		});

		const { pullRequestId, repoWithOwner } = this.parseId(request.pullRequestId);
		const response = await this.put<BitbucketUpdateDescription, BitbucketPullRequest>(
			`/repositories/${repoWithOwner}/pullrequests/${pullRequestId}`,
			payload
		);
		const directives: Directive[] = [
			{
				type: "updatePullRequest",
				data: {
					description: response.body.description as string,
					updatedAt: new Date().getTime() as any,
				},
			},
		];

		this.updateCache(request.pullRequestId, {
			directives: directives,
		});

		return {
			directives: directives,
		};
	}

	async updatePullRequestTitle(request: {
		pullRequestId: string;
		id: string;
		title: string;
	}): Promise<Directives> {
		const payload: { title: string } = {
			title: request.title,
		};

		Logger.log(`commenting:updatingPRTitle`, {
			request: request,
			payload: payload,
		});

		const { pullRequestId, repoWithOwner } = this.parseId(request.pullRequestId);
		const response = await this.put<BitbucketUpdateTitleRequest, BitbucketPullRequest>(
			`/repositories/${repoWithOwner}/pullrequests/${pullRequestId}`,
			payload
		);
		const directives: Directive[] = [
			{
				type: "updatePullRequest",
				data: {
					title: response.body.title as string,
					updatedAt: new Date().getTime() as any,
				},
			},
		];

		this.updateCache(request.pullRequestId, {
			directives: directives,
		});

		return {
			directives: directives,
		};
	}

	//this is for deleting a pullrequest comment
	async deletePullRequestComment(request: {
		pullRequestId: string;
		id: string;
		isPending?: string;
		body: string;
	}): Promise<Directives> {
		Logger.log(`commenting:deletePRComment`, {
			request: request,
		});
		const { pullRequestId, repoWithOwner } = this.parseId(request.pullRequestId);
		// DELETE /2.0/repositories/{workspace}/{repo_slug}/pullrequests/{pull_request_id}/comments/{comment_id}
		const response = await this.delete<BitBucketCreateCommentRequest>(
			`/repositories/${repoWithOwner}/pullrequests/${pullRequestId}/comments/${request.id}`
		);

		const directives: Directive[] = [
			{
				type: "updatePullRequest",
				data: {
					updatedAt: new Date().getTime() as any,
				},
			},
			{
				type: "removeNode",
				data: {
					id: request.id,
				},
			},
		];

		this.updateCache(request.pullRequestId, {
			directives: directives,
		});

		return {
			directives: directives,
		};
	}

	//this is for updating pullrequest comments
	async updateIssueComment(request: {
		pullRequestId: string;
		id: string;
		isPending?: string;
		body: string;
	}): Promise<Directives> {
		const payload = {
			content: {
				raw: request.body,
			},
		};
		Logger.log(`commenting:updatingPRComment`, {
			request: request,
			payload: payload,
		});
		const { pullRequestId, repoWithOwner } = this.parseId(request.pullRequestId);
		// PUT /2.0/repositories/{workspace}/{repo_slug}/pullrequests/{pull_request_id}/comments/{comment_id}
		const response = await this.put<BitBucketCreateCommentRequest, BitbucketPullRequestComment>(
			`/repositories/${repoWithOwner}/pullrequests/${pullRequestId}/comments/${request.id}`,
			payload
		);
		const directives: Directive[] = [
			{
				type: "updatePullRequest",
				data: {
					updatedAt: new Date().getTime() as any,
				},
			},
			{
				type: "updateNode",
				data: this.mapTimelineComment(response.body, response.body.user.account_id),
			},
		];

		this.updateCache(request.pullRequestId, {
			directives: directives,
		});

		return {
			directives: directives,
		};
	}

	async createPullRequestComment(request: {
		pullRequestId: string;
		sha?: string;
		text: string;
	}): Promise<Directives> {
		const payload = {
			content: {
				raw: request.text,
			},
		};

		Logger.log(`commenting:createPullRequestComment`, {
			request: request,
			payload: payload,
		});

		const { pullRequestId, repoWithOwner } = this.parseId(request.pullRequestId);
		const response = await this.post<BitBucketCreateCommentRequest, BitbucketPullRequestComment>(
			`/repositories/${repoWithOwner}/pullrequests/${pullRequestId}/comments`,
			payload
		);

		const directives: Directive[] = [
			{
				type: "updatePullRequest",
				data: {
					updatedAt: new Date().getTime() as any,
				},
			},
			{
				type: "addPullRequestComment",
				data: this.mapTimelineComment(response.body, response.body.user.account_id),
			},
		];

		this.updateCache(request.pullRequestId, {
			directives: directives,
		});

		return {
			directives: directives,
		};
	}

	@log()
	async getPullRequestCommits(request: {
		pullRequestId: string;
	}): Promise<FetchThirdPartyPullRequestCommitsResponse[]> {
		const { pullRequestId, repoWithOwner } = this.parseId(request.pullRequestId);
		const items = await this.get<BitbucketValues<BitbucketPullRequestCommit[]>>(
			`/repositories/${repoWithOwner}/pullrequests/${pullRequestId}/commits`
		);

		const response = items.body.values.map(commit => {
			const author = {
				name: commit.author.user?.display_name,
				avatarUrl: commit.author.user.links?.avatar?.href,
				user: {
					login: commit.author.user?.display_name,
					avatarUrl: commit.author.user.links?.avatar?.href,
				},
			};
			return {
				abbreviatedOid: commit.hash.substring(0, 7),
				author: author,
				committer: author,
				message: commit.message,
				authoredDate: commit.date,
				oid: commit.hash,
				url: commit.links.html,
			} as FetchThirdPartyPullRequestCommitsResponse;
		});
		return response;
	}

	async removeReviewerFromPullRequest(request: {
		reviewerId: string;
		pullRequestId: string;
		fullname: string;
	}): Promise<Directives> {
		const pr = await this.get<BitbucketPullRequest>(
			`/repositories/${request.fullname}/pullrequests/${request.pullRequestId}`
		);

		let newReviewers: BitbucketReviewers[] = [];

		if (pr.body.reviewers?.length === 1) {
			newReviewers = [];
		} else {
			//remove that reviewer
			pr.body.reviewers?.filter(_ => {
				if (_.account_id !== request.reviewerId) {
					newReviewers.push(_);
				}
			});
		}

		const payload = {
			reviewers: newReviewers,
		};
		Logger.log(`commenting:removeRequestedReviewer`, {
			request: request,
			payload: payload,
		});

		const response = await this.put<BitbucketUpdateReviewerRequest, BitbucketPullRequest>(
			`/repositories/${request.fullname}/pullrequests/${request.pullRequestId}`,
			payload
		);

		const directives: Directive[] = [
			{
				type: "updatePullRequest",
				data: {
					updatedAt: Dates.toUtcIsoNow(),
				},
			},
			{
				type: "removeRequestedReviewer",
				data: {
					participants: response.body.participants,
				},
			},
		];
		return {
			directives: directives,
		};
	}

	async addReviewerToPullRequest(request: {
		reviewerId: string;
		pullRequestId: string;
		fullname: string;
	}): Promise<Directives> {
		const pr = await this.get<BitbucketPullRequest>(
			`/repositories/${request.fullname}/pullrequests/${request.pullRequestId}`
		);

		const repoSplit = request.fullname.split("/");
		const workspace = repoSplit[0];

		const members = await this.get<BitbucketValues<BitbucketWorkspaceMembers[]>>(
			`/workspaces/${workspace}/members`
		);

		//get user info from members
		let userInfo = pr.body.reviewers;
		const selectedUser = request.reviewerId;
		if (userInfo) {
			members.body.values.find(_ => {
				if (_.user.account_id === selectedUser) {
					userInfo?.push(_.user);
				}
			});
		}

		const newReviewers = userInfo;

		const payload = {
			reviewers: newReviewers ?? [],
		};
		Logger.log(`commenting:addRequestedReviewer`, {
			request: request,
			payload: payload,
		});

		const response = await this.put<BitbucketUpdateReviewerRequest, BitbucketPullRequest>(
			`/repositories/${request.fullname}/pullrequests/${request.pullRequestId}`,
			payload
		);

		const directives: Directive[] = [
			{
				type: "updatePullRequest",
				data: {
					updatedAt: Dates.toUtcIsoNow(),
				},
			},
			{
				type: "updateReviewers",
				data: {
					participants: response.body.participants,
				},
			},
		];
		return {
			directives: directives,
		};
	}

	//since bb doesn't have a concept of review, this is bb version of submitReview (approve/unapprove, request-changes)
	async submitReview(request: {
		pullRequestId: string;
		// text: string;
		eventType: string;
		// used with old servers
		pullRequestReviewId?: string;
		userId: string;
		participants: BitbucketUnfilteredParticipants[];
		repoWithOwner: string;
		viewerRole: string;
	}): Promise<Directives> {
		const payload: { type: string } = {
			type: request.eventType,
		};
		Logger.log(`commenting:pullrequestsubmitreview`, {
			request: request,
			payload: payload,
		});

		let response: any = {}; //TODO: fix this any!

		//TODO: try-catch on the delete
		if (request.eventType === "changes-requested") {
			//to un-request changes you have to run a delete
			response = await this.delete<BitbucketSubmitReviewRequest>(
				`/repositories/${request.repoWithOwner}/pullrequests/${request.pullRequestId}/request-changes`
			);
			//bitbucket doesn't return anything on this delete
			return this.handleResponse(request.pullRequestId, {
				directives: [
					{
						type: "updatePullRequest",
						data: {
							updatedAt: Dates.toUtcIsoNow(),
						},
					},
					{
						type: "removePendingReview",
						data: {
							user: {
								account_id: request.userId,
							},
							state: null,
							participated_on: toUtcIsoNow(),
							approved: false,
							role: request.viewerRole,
						},
					},
				],
			});
		}
		if (request.eventType === "request-changes") {
			response = await this.post<
				//returns the reviewer who requested changes
				BitbucketSubmitReviewRequest,
				BitbucketSubmitReviewRequestResponse
			>(
				`/repositories/${request.repoWithOwner}/pullrequests/${request.pullRequestId}/${request.eventType}`,
				payload
			);

			return this.handleResponse(request.pullRequestId, {
				directives: [
					{
						type: "updatePullRequest",
						data: {
							updatedAt: Dates.toUtcIsoNow(),
						},
					},
					{
						type: "addRequestChanges",
						data: {
							user: {
								display_name: response.body.user.display_name,
								account_id: response.body.user.account_id,
								nickname: response.body.user.nickname,
								links: {
									avatar: {
										href: response.body.user.links.avatar.href,
									},
								},
							},
							approved: response.body.approved,
							state: response.body.state,
							participated_on: response.body.participated_on,
							role: response.body.role,
						},
					},
				],
			});
		}
		if (request.eventType === "unapprove") {
			//to unapprove you have to run a delete
			response = await this.delete<BitbucketSubmitReviewRequest>(
				`/repositories/${request.repoWithOwner}/pullrequests/${request.pullRequestId}/approve`
			);
			//bitbucket doesn't return anything on this delete
			return this.handleResponse(request.pullRequestId, {
				directives: [
					{
						type: "updatePullRequest",
						data: {
							updatedAt: Dates.toUtcIsoNow(),
						},
					},
					{
						type: "removeApprovedBy",
						data: {
							user: {
								account_id: request.userId,
							},
							state: null,
							participated_on: toUtcIsoNow(),
							approved: false,
							role: request.viewerRole,
						},
					},
				],
			});
		}
		if (request.eventType === "approve") {
			response = await this.post<
				//returns the information for the person added
				BitbucketSubmitReviewRequest,
				BitbucketSubmitReviewRequestResponse
			>(
				`/repositories/${request.repoWithOwner}/pullrequests/${request.pullRequestId}/${request.eventType}`,
				payload
			);

			return this.handleResponse(request.pullRequestId, {
				directives: [
					{
						type: "updatePullRequest",
						data: {
							updatedAt: Dates.toUtcIsoNow(),
						},
					},
					{
						type: "addApprovedBy",
						data: {
							user: {
								display_name: response.body.user.display_name,
								account_id: response.body.user.account_id,
								nickname: response.body.user.nickname,
								links: {
									avatar: {
										href: response.body.user.links.avatar.href,
									},
								},
							},
							approved: response.body.approved,
							state: response.body.state,
							participated_on: response.body.participated_on,
							role: response.body.role,
						},
					},
				],
			});
		}
		throw new Error(`Unknown request type: ${request.eventType}`);
	}

	async getPullRequestLastUpdated(request: { pullRequestId: string }) {
		const { pullRequestId, repoWithOwner } = this.parseId(request.pullRequestId);
		const pr = await this.get<BitbucketPullRequest>(
			`/repositories/${repoWithOwner}/pullrequests/${pullRequestId}`
		);

		return {
			updatedAt: pr.body.updated_on,
		};
	}

	async getPullRequestFilesChanged(request: {
		pullRequestId: string;
	}): Promise<FetchThirdPartyPullRequestFilesResponse[]> {
		const { pullRequestId, repoWithOwner } = this.parseId(request.pullRequestId);

		const items = await this.get<BitbucketValues<BitbucketDiffStat[]>>(
			`/repositories/${repoWithOwner}/pullrequests/${pullRequestId}/diffstat`
		);

		const response = items.body.values.map(file => {
			return {
				sha: "", //TODO: fix this
				filename: file.new?.path,
				previousFilename: file.old?.path,
				status: file.status,
				additions: file?.lines_added,
				changes: 0, //TODO: check documentation
				deletions: file?.lines_removed,
				patch: "",
			} as FetchThirdPartyPullRequestFilesResponse;
		});
		return response;
	}

	private mapComment(
		_: BitbucketPullRequestComment,
		viewerId: string
	): BitbucketPullRequestComment2 {
		const viewerCanUpdate = () => {
			if (_.user.account_id === viewerId) {
				return true;
			} else {
				return false;
			}
		};
		const bool = viewerCanUpdate();
		return {
			..._,
			file: _.inline?.path,
			bodyHtml: _.content?.html,
			bodyText: _.content?.raw,
			state: _.type,
			viewerCanUpdate: bool,
			viewerCanDelete: bool,
			id: _.id,
			deleted: _.deleted,
			author: {
				login: _.user.display_name,
				name: _.user.display_name,
				id: _.user.account_id,
				avatarUrl: _.user.links?.avatar?.href,
			},
		} as BitbucketPullRequestComment2;
	}

	private mapTimelineComment(comment: BitbucketPullRequestComment, viewerId: string) {
		const user = comment?.user;
		const viewerCanUpdate = () => {
			if (user.account_id === viewerId) {
				return true;
			} else {
				return false;
			}
		};
		const bool = viewerCanUpdate();
		return {
			author: {
				avatarUrl: user?.links?.avatar?.href,
				name: user?.display_name,
				login: user?.display_name,
				id: user.account_id,
			},
			viewerCanUpdate: bool,
			viewerCanDelete: bool,
			bodyText: comment.content?.raw,
			createdAt: comment.created_on,
			file: comment.inline?.path,
			bodyHtml: comment.content.html,
			state: comment.type,
			id: comment.id,
			deleted: comment.deleted,
		};
	}

	async getRemotePaths(repo: any, _projectsByRemotePath: any) {
		// TODO don't need this ensureConnected -- doesn't hit api
		await this.ensureConnected();
		const remotePaths = await getRemotePaths(
			repo,
			this.getIsMatchingRemotePredicate(),
			_projectsByRemotePath
		);
		return remotePaths;
	}

	getOwnerFromRemote(remote: string): { owner: string; name: string } {
		// HACKitude yeah, sorry
		const uri = URI.parse(remote);
		const split = uri.path.split("/");
		const owner = split[1];
		const name = toRepoName(split[2]);
		return {
			owner,
			name,
		};
	}

	async getPullRequestIdFromUrl(request: { url: string }) {
		// url string looks like: https://bitbucket.org/{workspace}/{repo_slug}/pull-requests/{pull_request_id}

		const { owner, name } = this.getOwnerFromRemote(request.url);

		const uri = URI.parse(request.url);
		const path = uri.path.split("/");

		const repoWithOwner = owner + "/" + name;
		const pullRequestId = path[4];

		const idComputed = JSON.stringify({
			id: pullRequestId,
			pullRequestId: pullRequestId,
			repoWithOwner: repoWithOwner,
		});
		return idComputed;
	}

	async getPullRequestsContainigSha(
		repoIdentifier: { owner: string; name: string }[],
		sha: string
	): Promise<any[]> {
		return [];
	}

	async createPullRequest(
		request: ProviderCreatePullRequestRequest
	): Promise<ProviderCreatePullRequestResponse | undefined> {
		void (await this.ensureConnected());

		try {
			const repoInfo = await this.getRepoInfo({ remote: request.remote });
			if (repoInfo && repoInfo.error) {
				return {
					error: repoInfo.error,
				};
			}
			const { owner, name } = this.getOwnerFromRemote(request.remote);
			let createPullRequestResponse;
			if (request.isFork) {
				createPullRequestResponse = await this.post<
					BitBucketCreatePullRequestRequest,
					BitBucketCreatePullRequestResponse
				>(`/repositories/${request.baseRefRepoNameWithOwner}/pullrequests`, {
					source: {
						branch: { name: request.headRefName },
						repository: {
							full_name: request.headRefRepoNameWithOwner,
						},
					},
					destination: {
						branch: { name: request.baseRefName },
						repository: {
							full_name: request.baseRefRepoNameWithOwner,
						},
					},
					title: request.title,
					description: this.createDescription(request),
				});
			} else {
				createPullRequestResponse = await this.post<
					BitBucketCreatePullRequestRequest,
					BitBucketCreatePullRequestResponse
				>(`/repositories/${owner}/${name}/pullrequests`, {
					source: { branch: { name: request.headRefName } },
					destination: { branch: { name: request.baseRefName } },
					title: request.title,
					description: this.createDescription(request),
				});
			}

			const title = `#${createPullRequestResponse.body.id} ${createPullRequestResponse.body.title}`;
			return {
				id: JSON.stringify({
					id: createPullRequestResponse.body.id,
					pullRequestId: createPullRequestResponse.body.id,
					repoWithOwner: `${owner}/${name}`,
				}),
				url: createPullRequestResponse.body.links.html.href,
				title: title,
			};
		} catch (ex) {
			Logger.error(ex, `${this.displayName}: createPullRequest`, {
				remote: request.remote,
				head: request.headRefName,
				base: request.baseRefName,
			});
			let message = ex.message;
			if (message.indexOf("credentials lack one or more required privilege scopes") > -1) {
				message +=
					"\n\nYou may need to disconnect and reconnect your Bitbucket for CodeStream integration to create your first Pull Request.";
			}
			return {
				error: {
					type: "PROVIDER",
					message: `${this.displayName}: ${message}`,
				},
			};
		}
	}

	@log()
	async getRepoInfo(request: { remote: string }): Promise<ProviderGetRepoInfoResponse> {
		try {
			const { owner, name } = this.getOwnerFromRemote(request.remote);
			const repoResponse = await this.get<BitbucketRepo>(`/repositories/${owner}/${name}`);
			const pullRequestResponse = await this.get<BitbucketValues<BitbucketPullRequest[]>>(
				`/repositories/${owner}/${name}/pullrequests?state=OPEN`
			);
			let pullRequests: ProviderPullRequestInfo[] = [];
			if (pullRequestResponse && pullRequestResponse.body && pullRequestResponse.body.values) {
				pullRequests = pullRequestResponse.body.values.map(_ => {
					return {
						id: _.id + "",
						url: _.links!.html!.href,
						baseRefName: _.destination.branch.name,
						headRefName: _.source.branch.name,
						nameWithOwner: _.source.repository.full_name,
					} as ProviderPullRequestInfo;
				});
			}
			return {
				id: repoResponse.body.uuid,
				owner,
				name,
				nameWithOwner: `${owner}/${name}`,
				isFork: repoResponse.body.parent != null,
				defaultBranch:
					repoResponse.body &&
					repoResponse.body.mainbranch &&
					repoResponse.body.mainbranch.name &&
					repoResponse.body.mainbranch.type === "branch"
						? repoResponse.body.mainbranch.name
						: undefined,
				pullRequests: pullRequests,
			};
		} catch (ex) {
			return this.handleProviderError(ex, request);
		}
	}

	async getForkedRepos(request: { remote: string }): Promise<ProviderGetForkedReposResponse> {
		try {
			const { owner, name } = this.getOwnerFromRemote(request.remote);

			const repoResponse = await this.get<BitbucketRepo>(`/repositories/${owner}/${name}`);

			const parentOrSelfProject = repoResponse.body.parent
				? repoResponse.body.parent
				: repoResponse.body;

			const branchesByProjectId = new Map<string, any[]>();
			if (repoResponse.body.parent) {
				const branchesResponse = await this.get<any[]>(
					`/repositories/${repoResponse.body.parent.full_name}/refs`
				);
				branchesByProjectId.set(repoResponse.body.parent.uuid, branchesResponse.body.values as any);
			}
			const branchesResponse = await this.get<any[]>(
				`/repositories/${repoResponse.body.full_name}/refs`
			);
			branchesByProjectId.set(repoResponse.body.uuid, branchesResponse.body.values as any);

			const forksResponse = await this.get<any>(
				`/repositories/${parentOrSelfProject.full_name}/forks`
			);

			for (const project of forksResponse.body.values) {
				const branchesResponse = await this.get<any[]>(`/repositories/${project.full_name}/refs`);
				branchesByProjectId.set(project.uuid, branchesResponse.body.values as any);
			}

			const response = {
				self: {
					nameWithOwner: repoResponse.body.full_name,
					owner: owner,
					id: repoResponse.body.uuid,
					refs: {
						nodes: branchesByProjectId
							.get(repoResponse.body.uuid)!
							.map(branch => ({ name: branch.name })),
					},
				},
				forks: (forksResponse?.body?.values).map((fork: any) => ({
					nameWithOwner: fork.full_name,
					owner: fork.slug,
					id: fork.uuid,
					refs: {
						nodes: branchesByProjectId.get(fork.uuid)!.map(branch => ({ name: branch.name })),
					},
				})),
			} as ProviderGetForkedReposResponse;
			if (repoResponse.body.parent) {
				response.parent = {
					nameWithOwner: parentOrSelfProject.full_name,
					owner: parentOrSelfProject.full_name,
					id: parentOrSelfProject.uuid,
					refs: {
						nodes: branchesByProjectId
							.get(parentOrSelfProject.uuid)!
							.map(branch => ({ name: branch.name })),
					},
				};
			}
			return response;
		} catch (ex) {
			return this.handleProviderError(ex, request);
		}
	}

	private _isMatchingRemotePredicate = (r: GitRemoteLike) => r.domain === "bitbucket.org";
	getIsMatchingRemotePredicate() {
		return this._isMatchingRemotePredicate;
	}

	private _mergeSort(arr: any[]) {
		if (arr.length <= 1) return arr;
		let mid = Math.floor(arr.length / 2);
		let left: any = this._mergeSort(arr.slice(0, mid));
		let right: any = this._mergeSort(arr.slice(mid));
		return this._merge(left, right);
	}

	private _merge(arr1: any[], arr2: any[]) {
		let results = [];
		let i = 0;
		let j = 0;
		while (i < arr1.length && j < arr2.length) {
			if (arr2[j].created_on < arr1[i].created_on) {
				results.push(arr1[i]);
				i++;
			} else {
				results.push(arr2[j]);
				j++;
			}
		}
		while (i < arr1.length) {
			results.push(arr1[i]);
			i++;
		}
		while (j < arr2.length) {
			results.push(arr2[j]);
			j++;
		}
		return results;
	}

	private async _getFullNames(): Promise<{ fullname: string }[]> {
		//get all workspaces for a user: user/permissions/workspaces
		let array: { fullname: string }[] = [];
		const reposInWorkspace = await this.get<BitbucketValues<BitbucketWorkspacesRequestResponse[]>>(
			`/user/permissions/workspaces`
		);
		//values.workspace.slug
		const repoSlugs = reposInWorkspace.body.values.map(
			(workspace: { workspace: { slug: string } }) => {
				return { slug: workspace.workspace.slug };
			}
		); //array of the workspace slugs for current user

		for (let i = 0; i < repoSlugs.length; i++) {
			const response = await this.get<BitbucketValues<BitbucketRepositoriesRequestResponse[]>>(
				`/repositories/${repoSlugs[i].slug}`
			);

			//if response.body.values is more than 1, there are more than one repos.
			if (response.body.values.length > 1) {
				response.body.values.forEach((repo: { full_name: string }) => {
					array.push({ fullname: repo.full_name });
				});
			} else if (response.body.values.length === 1) {
				if (response.body.values[0].full_name) {
					array.push({ fullname: response.body.values[0].full_name });
				}
			}
		}
		return array;
	}

	private _setUpResponse(array: BitbucketPullRequest[]) {
		const providerId = this.providerConfig?.id;
		const response = array.map(item => {
			return {
				author: {
					avatarUrl: item.author.links.avatar.href,
					login: item.author.display_name,
				},
				baseRefName: item.destination.branch.name,
				body: item.summary.html,
				bodyText: item.summary.raw,
				createdAt: new Date(item.created_on).getTime(),
				headRefName: item.source.branch.name,
				headRepository: {
					name: item.source.repository.name,
					nameWithOwner: item.source.repository.full_name,
				},
				id: item.id + "",
				idComputed: JSON.stringify({
					id: item.id,
					pullRequestId: item.id,
					repoWithOwner: item.source.repository.full_name,
				}),
				lastEditedAt: item.updated_on,
				labels: {
					nodes: [],
				},
				number: item.id,
				providerId: providerId,
				state: item.state,
				title: item.title,
				updatedAt: item.updated_on,
				url: item.links.html.href,
			} as GetMyPullRequestsResponse;
		});
		return response;
	}

	private async _getDefaultReviewers(
		fullnameArr: { fullname: string }[],
		usernameResponse: ApiResponse<BitbucketUser>,
		query: string
	): Promise<GetMyPullRequestsResponse[]> {
		let array: BitbucketPullRequests[] = [];
		for (let i = 0; i < fullnameArr.length; i++) {
			const pullrequests = await this.get<BitbucketValues<BitbucketPullRequests[]>>(
				`/repositories/${fullnameArr[i].fullname}/pullrequests?${query}`
			);

			for (let j = 0; j < pullrequests.body.values.length; j++) {
				const PRid = pullrequests.body.values[j].id;
				const individualPRs = await this.get<BitbucketValues<BitbucketPullRequest>>(
					`/repositories/${fullnameArr[i].fullname}/pullrequests/${PRid}`
				);
				//@ts-ignore
				if (individualPRs.body.reviewers?.length) {
					//@ts-ignore
					const foundSelf = individualPRs.body.reviewers?.find(
						(_: { account_id: string }) => _.account_id === usernameResponse.body.account_id
					);
					if (foundSelf) {
						array.push(pullrequests.body.values[j]);
						array = flatten(array);
					}
				}
			}
		}
		//sort through array so it's in order
		//loop through array and map with the object below
		const setUpArray = this._mergeSort(array);
		const response = this._setUpResponse(setUpArray);
		return response;
	}

	private async _getRecents(
		fullnameArr: { fullname: string }[],
		query: string
	): Promise<GetMyPullRequestsResponse[]> {
		let array = [];
		for (let i = 0; i < fullnameArr.length; i++) {
			const recents = await this.get<BitbucketValues<BitbucketPullRequests[]>>(
				`/repositories/${fullnameArr[i].fullname}/pullrequests?${query}`
			);

			if (recents.body.values.length > 1) {
				recents.body.values.forEach(repo => {
					array.push(repo);
				});
			} else if (recents.body.values.length === 1) {
				if (recents.body.values[0]) {
					array.push(recents.body.values);
				}
			}
		}
		//sort the array and take the top 5
		//array[i].updated_on
		const sortedRecents = this._mergeSort(array);
		const fiveMostRecent = sortedRecents.slice(0, 5);
		const response = this._setUpResponse(fiveMostRecent);
		return response;
	}

	private async _getPRsByMe(username: string, query: string): Promise<GetMyPullRequestsResponse[]> {
		const array: BitbucketPullRequests[] = [];
		const createdByMe = await this.get<BitbucketValues<BitbucketPullRequests[]>>(
			`/pullrequests/${username}?${query}`
		);
		createdByMe.body.values.forEach(_ => {
			array.push(_);
		});
		const setUpArray = this._mergeSort(array);
		const response = this._setUpResponse(setUpArray);
		return response;
	}

	private async _PRsByMeinCurrentRepo(
		fullNames: { fullname: string }[],
		usernameResponse: ApiResponse<BitbucketUser>,
		query: string
	): Promise<GetMyPullRequestsResponse[]> {
		const array = [];
		for (let i = 0; i < fullNames.length; i++) {
			const pullrequests = await this.get<BitbucketValues<BitbucketPullRequests[]>>(
				`/repositories/${fullNames[i].fullname}/pullrequests?${query}` //note this is hardcoded
			);
			const foundSelf = pullrequests.body.values.find(
				(_: { author: { account_id: string } }) =>
					_.author.account_id === usernameResponse.body.account_id
			);
			if (foundSelf) {
				array.push(foundSelf);
			}
		} //get all the prs, then check if author is current user
		const setUpArray = this._mergeSort(array);
		const response = this._setUpResponse(setUpArray);
		return response;
	}

	async getMyPullRequests(
		request: GetMyPullRequestsRequest
	): Promise<GetMyPullRequestsResponse[][] | undefined> {
		void (await this.ensureConnected());
		// call to /user to get the username
		const usernameResponse = await this.get<BitbucketUser>("/user");
		if (!usernameResponse) {
			Logger.warn("getMyPullRequests user not found");
			return undefined;
		}

		let queryCollection: string[] = [];
		request.prQueries.forEach((_, index) => {
			let querySelection = "null";
			if (_.query) {
				let parsedQuery = qs.parse(_.query);
				if (parsedQuery && parsedQuery["with_default_reviewer"] === "true") {
					delete parsedQuery["with_default_reviewer"];
					querySelection = "defaultReviewer";
					_.query = qs.stringify(parsedQuery);
				} else if (parsedQuery && parsedQuery["recent"] === "true") {
					delete parsedQuery["recent"];
					querySelection = "recent";
					_.query = qs.stringify(parsedQuery);
				}
			}
			queryCollection.push(querySelection);
		});

		const username = usernameResponse.body.username;
		const queriesSafe = request.prQueries.map(query =>
			query.query.replace(/["']/g, '\\"').replace("@me", username)
		);

		let reposWithOwners: string[] = [];
		if (request.isOpen) {
			try {
				reposWithOwners = await this.getOpenedRepos();
				if (!reposWithOwners.length) {
					Logger.log(`getMyPullRequests: request.isOpen=true, but no repos found, returning empty`);
					return [];
				}
			} catch (ex) {
				Logger.warn(ex);
			}
		}

		const response: GetMyPullRequestsResponse[][] = [];

		if (reposWithOwners.length) {
			const fullNames: { fullname: string }[] = [];
			for (const repo of reposWithOwners) {
				fullNames.push({ fullname: repo });
			}
			const defaultReviewerPRs = await this._getDefaultReviewers(
				fullNames,
				usernameResponse,
				queriesSafe[0]
			); //NOTE: this is hardcoded, so if the order of the queries changes this should change too
			const byMeinCurrentRepo = await this._PRsByMeinCurrentRepo(
				fullNames,
				usernameResponse,
				queriesSafe[1]
			);
			const fiveMostRecentPRs = await this._getRecents(fullNames, queriesSafe[2]); //NOTE: this is hardcoded, so if the order of the queries changes this should change too
			response.push(defaultReviewerPRs);
			response.push(byMeinCurrentRepo);
			response.push(fiveMostRecentPRs);
		} else {
			const fullNames = await this._getFullNames();
			const defaultReviewerPRs = await this._getDefaultReviewers(
				fullNames,
				usernameResponse,
				queriesSafe[0]
			); //NOTE: this is hardcoded, so if the order of the queries changes this should change too
			const PRsByMe = await this._getPRsByMe(username, queriesSafe[1]); //note this is hardcoded
			const fiveMostRecentPRs = await this._getRecents(fullNames, queriesSafe[2]); //NOTE: this is hardcoded, so if the order of the queries changes this should change too
			response.push(defaultReviewerPRs);
			response.push(PRsByMe);
			response.push(fiveMostRecentPRs);
		}
		return response;
	}

	async getPullRequestReviewId(request: { pullRequestId: string }): Promise<string | undefined> {
		// BB doesn't support review objects
		return undefined;
	}

	@log()
	async createCommitComment(request: {
		pullRequestId: string;
		sha: string;
		text: string;
		path: string;
		startLine: number;
		// use endLine for multi-line comments
		// endLine?: number;
		// used for certain old providers
		position?: number;
	}): Promise<Directives> {
		const payload: BitBucketCreateCommentRequest = {
			content: {
				raw: request.text,
			},
			inline: {
				to: request.startLine,
				path: request.path,
			},
		};

		Logger.log(`commenting:createCommitComment`, {
			request: request,
			payload: payload,
		});

		const { pullRequestId, repoWithOwner } = this.parseId(request.pullRequestId);
		const response = await this.post<BitBucketCreateCommentRequest, BitbucketPullRequestComment>(
			`/repositories/${repoWithOwner}/pullrequests/${pullRequestId}/comments`,
			payload
		);

		const directives: Directive[] = [
			{
				type: "updatePullRequest",
				data: {
					updatedAt: new Date().getTime() as any,
				},
			},
			{
				type: "addNode",
				data: this.mapComment(response.body, response.body.user.account_id),
			},
		];

		this.updateCache(request.pullRequestId, {
			directives: directives,
		});

		this.session.agent.sendNotification(DidChangePullRequestCommentsNotificationType, {
			pullRequestId: request.pullRequestId,
			filePath: request.path,
		});
		return {
			directives: directives,
		};
	}

	async createCommentReply(request: {
		pullRequestId: string;
		parentId: number;
		commentId: number;
		text: string;
	}): Promise<Directives> {
		const payload: BitBucketCreateCommentRequest = {
			content: {
				raw: request.text,
			},
			parent: {
				id: request.commentId,
			},
		};

		Logger.log(`commenting:createCommentReply`, {
			request: request,
			payload: payload,
		});

		const { pullRequestId, repoWithOwner } = this.parseId(request.pullRequestId);
		const response = await this.post<BitBucketCreateCommentRequest, BitbucketPullRequestComment>(
			`/repositories/${repoWithOwner}/pullrequests/${pullRequestId}/comments`,
			payload
		);

		const directives: Directive[] = [
			{
				type: "updatePullRequest",
				data: {
					updatedAt: new Date().getTime(),
				},
			},
			{
				type: "addReply",
				data: this.mapComment(response.body, response.body.user.account_id),
			},
		];

		return this.handleResponse(request.pullRequestId, {
			directives: directives,
		});
	}

	private handleResponse(pullRequestId: string, directives: Directives) {
		this.updateCache(pullRequestId, directives);

		return directives;
	}

	private _pullRequestCache: Map<string, FetchThirdPartyPullRequestResponse> = new Map();

	private updateCache(pullRequestId: string, directives: Directives) {
		if (!directives?.directives) {
			Logger.warn(`Attempting to update cache without directives. id=${pullRequestId}`);
			return;
		}
		const prWrapper = this._pullRequestCache.get(pullRequestId);
		if (!prWrapper) {
			Logger.warn(`Attempting to update cache without PR. id=${pullRequestId}`);
			return;
		}
		const pr = prWrapper.repository?.pullRequest;
		if (!pr) {
			Logger.warn(`Attempting to update cache without PR object. id=${pullRequestId}`);
			return;
		}
		/**
		 *
		 *  KEEP THIS IN SYNC WITH providerPullReqests/reducer.ts
		 *
		 */
		for (const directive of directives.directives) {
			if (directive.type === "updatePullRequest") {
				for (const key in directive.data) {
					(pr as any)[key] = directive.data[key];
				}
			} else if (directive.type === "addApprovedBy") {
				//this is for approve
				// go through the array of participants, match the uuid, then do update
				const uuid = directive.data.user.account_id;
				const foundUser = pr.participantsUnfiltered.nodes.findIndex(
					_ => _.user?.account_id === uuid
				);
				if (foundUser != -1) {
					pr.participantsUnfiltered.nodes[foundUser].state = directive.data.state;
					pr.participantsUnfiltered.nodes[foundUser].approved = directive.data.approved;
					pr.participantsUnfiltered.nodes[foundUser].participated_on =
						directive.data.participated_on;
					pr.participantsUnfiltered.nodes[foundUser].role = directive.data.role;
				} else {
					pr.participantsUnfiltered.nodes.push({
						user: {
							account_id: uuid,
							nickname: directive.data.user.nickname,
							display_name: directive.data.user.display_name,
							links: {
								avatar: {
									href: directive.data.user.links.avatar.href,
								},
							},
						},
						state: directive.data.state,
						approved: directive.data.approved,
						participated_on: directive.data.participated_on,
						role: directive.data.role,
					});
				}
				const nonReviewers = pr.participantsUnfiltered.nodes.filter(
					_ => _.role !== BitbucketParticipantRole.Reviewer
				);
				const filteredParticipants = nonReviewers.filter(_ => _.state !== null);
				const reviewers = pr.participantsUnfiltered.nodes.filter(
					_ => _.role !== BitbucketParticipantRole.Participant
				);
				//update participants with filteredParticipants & update reviewers with reviewers
				pr.participants.nodes = filteredParticipants;
				pr.reviewers.nodes = reviewers;
			} else if (directive.type === "removeApprovedBy") {
				//this is for unapprove
				const uuid = directive.data.user.account_id;
				const foundUser = pr.participantsUnfiltered.nodes.findIndex(
					_ => _.user?.account_id === uuid
				);
				if (foundUser != -1) {
					pr.participantsUnfiltered.nodes[foundUser].state = directive.data.state;
					pr.participantsUnfiltered.nodes[foundUser].approved = directive.data.approved;
					pr.participantsUnfiltered.nodes[foundUser].participated_on =
						directive.data.participated_on;
					pr.participantsUnfiltered.nodes[foundUser].role = directive.data.role;
				}
				const nonReviewers = pr.participantsUnfiltered.nodes.filter(
					_ => _.role !== BitbucketParticipantRole.Reviewer
				);
				const filteredParticipants = nonReviewers.filter(_ => _.state !== null);
				const reviewers = pr.participantsUnfiltered.nodes.filter(
					_ => _.role !== BitbucketParticipantRole.Participant
				);
				//update participants with filteredParticipants & update reviewers with reviewers
				pr.participants.nodes = filteredParticipants;
				pr.reviewers.nodes = reviewers;
			} else if (directive.type === "addRequestChanges") {
				//This is for request changes
				const uuid = directive.data.user.account_id;
				const foundUser = pr.participantsUnfiltered.nodes.findIndex(
					_ => _.user?.account_id === uuid
				);
				if (foundUser !== -1) {
					pr.participantsUnfiltered.nodes[foundUser].state = directive.data.state;
					pr.participantsUnfiltered.nodes[foundUser].approved = directive.data.approved;
					pr.participantsUnfiltered.nodes[foundUser].participated_on =
						directive.data.participated_on;
					pr.participantsUnfiltered.nodes[foundUser].role = directive.data.role;
				} else {
					pr.participantsUnfiltered.nodes.push({
						user: {
							account_id: uuid,
							nickname: directive.data.user.nickname,
							display_name: directive.data.user.display_name,
							links: {
								avatar: {
									href: directive.data.user.links.avatar.href,
								},
							},
						},
						state: directive.data.state,
						approved: directive.data.approved,
						participated_on: directive.data.participated_on,
						role: directive.data.role,
					});
				}
				const nonReviewers = pr.participantsUnfiltered.nodes.filter(
					_ => _.role !== BitbucketParticipantRole.Reviewer
				);
				const filteredParticipants = nonReviewers.filter(_ => _.state !== null);
				const reviewers = pr.participantsUnfiltered.nodes.filter(
					_ => _.role !== BitbucketParticipantRole.Participant
				);
				//update participants with filteredParticipants & update reviewers with reviewers
				pr.participants.nodes = filteredParticipants;
				pr.reviewers.nodes = reviewers;
			} else if (directive.type === "removePendingReview") {
				//removing the requested changes
				const uuid = directive.data.user.account_id;
				const foundUser = pr.participantsUnfiltered.nodes.findIndex(
					_ => _.user?.account_id === uuid
				);
				if (foundUser !== -1) {
					pr.participantsUnfiltered.nodes[foundUser].state = directive.data.state;
					pr.participantsUnfiltered.nodes[foundUser].approved = directive.data.approved;
					pr.participantsUnfiltered.nodes[foundUser].participated_on =
						directive.data.participated_on;
					pr.participantsUnfiltered.nodes[foundUser].role = directive.data.role;
				}
				const nonReviewers = pr.participantsUnfiltered.nodes.filter(
					_ => _.role !== BitbucketParticipantRole.Reviewer
				);
				const filteredParticipants = nonReviewers.filter(_ => _.state !== null);
				const reviewers = pr.participantsUnfiltered.nodes.filter(
					_ => _.role !== BitbucketParticipantRole.Participant
				);
				//update participants with filteredParticipants & update reviewers with reviewers
				pr.participants.nodes = filteredParticipants;
				pr.reviewers.nodes = reviewers;
			} else if (directive.type === "removeRequestedReviewer") {
				const nonReviewers = directive.data.participants.filter(
					(_: { role: BitbucketParticipantRole }) => _.role !== BitbucketParticipantRole.Reviewer
				);
				const filteredParticipants = nonReviewers.filter(
					(_: { state?: string }) => _.state !== null
				);
				const reviewers = directive.data.participants.filter(
					(_: { role: BitbucketParticipantRole }) => _.role !== BitbucketParticipantRole.Participant
				);
				//update participants with filteredParticipants & update reviewers with reviewers
				pr.participants.nodes = filteredParticipants;
				pr.participantsUnfiltered.nodes = directive.data.participants;
				pr.reviewers.nodes = reviewers;
			} else if (directive.type === "updateReviewers") {
				const nonReviewers = directive.data.participants.filter(
					(_: { role: BitbucketParticipantRole }) => _.role !== BitbucketParticipantRole.Reviewer
				);
				const filteredParticipants = nonReviewers.filter(
					(_: { state?: string }) => _.state !== null
				);
				const reviewers = directive.data.participants.filter(
					(_: { role: BitbucketParticipantRole }) => _.role !== BitbucketParticipantRole.Participant
				);
				//update participants with filteredParticipants & update reviewers with reviewers
				pr.participants.nodes = filteredParticipants;
				pr.participantsUnfiltered.nodes = directive.data.participants;
				pr.reviewers.nodes = reviewers;
			} else if (directive.type === "addNode") {
				pr.comments = pr.comments || [];
				pr.comments.push(directive.data);
			} else if (directive.type === "addPullRequestComment") {
				pr.timelineItems = pr.timelineItems || {};
				pr.timelineItems.nodes = pr.timelineItems.nodes || [];
				pr.timelineItems.nodes.push(directive.data);
			} else if (directive.type === "updateNode") {
				const node = pr.timelineItems.nodes.find(_ => _.id === directive.data.id);
				if (node) {
					for (const key in directive.data) {
						node[key] = directive.data[key];
					}
				}
<<<<<<< HEAD
			} else if (directive.type === "removeNode") {
				if (!directive.data.id) continue;

				let nodeIndex = 0;
				let nodeRemoveIndex = -1;
				for (const node of pr.timelineItems.nodes) {
					if (node.id === directive.data.id) {
						// is an outer node
						nodeRemoveIndex = nodeIndex;
						break;
					}

					nodeIndex++;
				}
				if (nodeRemoveIndex > -1) {
					pr.timelineItems.nodes.splice(nodeRemoveIndex, 1);
				}
=======
>>>>>>> da2a62d2
			} else if (directive.type === "addReply") {
				pr.comments = pr.comments || [];
				const findParent = function (
					items: { id: number; replies: any[] }[],
					data: { parent: { id: number } }
				) {
					for (const item of items) {
						if (item.id === data.parent.id) {
							item.replies = item.replies || [];
							item.replies.push(data);
							return;
						}
						if (item.replies?.length) {
							findParent(item.replies, data);
						}
					}
				};
				if (directive?.data?.parent?.id) {
					findParent(pr.comments, directive.data);
				} else {
					console.warn("missing parent.id", directive);
				}
			}
		}
	}

	parseId(pullRequestId: string): { id: string; pullRequestId: string; repoWithOwner: string } {
		const parsed = JSON.parse(pullRequestId);
		return {
			id: parsed.id || parsed.pullRequestId,
			pullRequestId: parsed.pullRequestId,
			repoWithOwner: parsed.repoWithOwner,
		};
	}
}

interface BitBucketCreatePullRequestRequest {
	source: {
		branch: {
			name: string;
		};
		repository?: {
			full_name?: string;
		};
	};

	destination: {
		branch: {
			name: string;
		};
		repository?: {
			full_name?: string;
		};
	};
	title: string;
	description?: string;
}

interface BitBucketCreatePullRequestResponse {
	id: string;
	links: { html: { href: string } };
	number: number;
	title: string;
}<|MERGE_RESOLUTION|>--- conflicted
+++ resolved
@@ -3288,7 +3288,7 @@
 						node[key] = directive.data[key];
 					}
 				}
-<<<<<<< HEAD
+
 			} else if (directive.type === "removeNode") {
 				if (!directive.data.id) continue;
 
@@ -3306,8 +3306,7 @@
 				if (nodeRemoveIndex > -1) {
 					pr.timelineItems.nodes.splice(nodeRemoveIndex, 1);
 				}
-=======
->>>>>>> da2a62d2
+
 			} else if (directive.type === "addReply") {
 				pr.comments = pr.comments || [];
 				const findParent = function (
